--- conflicted
+++ resolved
@@ -13,7 +13,7 @@
     scanTokenTypes "// no" `shouldProduce` []
     scanTokenTypes "42 // no" `shouldProduce` [TInteger 42]
     scanTokenTypes "24// no" `shouldProduce` [TInteger 24]
-<<<<<<< HEAD
+
   it "ignore block comments" $ do
     scanTokenTypes "/*no*/" `shouldProduce` []
     scanTokenTypes "42 /*no*/" `shouldProduce` [TInteger 42]
@@ -22,6 +22,7 @@
     scanTokenTypes "/*nope*/ 24" `shouldProduce` [TInteger 24]
     scanTokenTypes "/*nope*/24/*no*/" `shouldProduce` [TInteger 24]
     scanTokenTypes "/*nope*/ 24 /*no*/" `shouldProduce` [TInteger 24]
+
   it "ignore nested comments" $ do
     scanTokenTypes "/* /* no*/neither*/" `shouldProduce` []
     scanTokenTypes "42 /*no/*neither*/*/" `shouldProduce` [TInteger 42]
@@ -30,7 +31,6 @@
     scanTokenTypes "/*nope/*no*/neither*/ 24" `shouldProduce` [TInteger 24]
     scanTokenTypes "/*nope/*no*/neither*/24/*no/*nope*/neither*/" `shouldProduce` [TInteger 24]
     scanTokenTypes "/*nope/*no*/neither*/ 24 /*no/*nope*/neither*/" `shouldProduce` [TInteger 24]
-=======
 
   it "supports leading comments" $ do
     let input = [here|
@@ -54,5 +54,4 @@
 
         |]
         output = [TInteger 42]
-    scanTokenTypes input `shouldProduce` output
->>>>>>> 2e8645db
+    scanTokenTypes input `shouldProduce` output