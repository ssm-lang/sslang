{- | Defines some common utilities for writing Hspec tests.

TODO: display the pretty-printed instance of items, for better test output.
-}
module Sslang.Test
  ( module Common.Compiler
  , module Common.Default
  , module Data.String.SourceCode
  , module Test.Hspec
  , shouldPass
  , shouldPassAs
<<<<<<< HEAD
  , shouldPassButNotAs
=======
  , shouldPassExactlyAs
  , shouldNotPassAs
>>>>>>> 84eeffe0
  , shouldProduce
  , shouldFail
  , shouldFailWith
  ) where

import           Common.Compiler
import           Common.Default
import           Common.Identifiers             ( mangleVars )
import           Data.String.SourceCode
import           Test.Hspec

import           Control.DeepSeq                ( deepseq )
import           Control.Exception             as E
                                                ( throwIO )
import           Control.Monad                  ( unless, when )
import           Data.CallStack                 ( SrcLoc
                                                , callStack
                                                )
import           Data.Generics                  ( Data )
import           Test.HUnit.Lang                ( FailureReason(..)
                                                , HUnitFailure(..)
                                                , assertFailure
                                                )

-- | Produce Haskell code location from callstack.
location :: HasCallStack => Maybe SrcLoc
location = case reverse callStack of
  (_, loc) : _ -> Just loc
  []           -> Nothing

-- | Signals that two items are different.
--
-- Based on Test.Hspec.assertEqual, without the 'Eq' and 'Show' instances.
assertDifference :: HasCallStack => String -> String -> String -> Expectation
assertDifference preface actual expected =
  preface `deepseq` expected `deepseq` actual `deepseq` E.throwIO
    (HUnitFailure location $ ExpectedButGot prefaceMsg expected actual)
 where
  prefaceMsg | null preface = Nothing
             | otherwise    = Just preface

-- | Expect that some 'Pass' must succeed without failure.
shouldPass :: (HasCallStack, Show a, Eq a) => Pass a -> Expectation
shouldPass a = case runPass a of
  Right _ -> return ()
  Left  e -> assertFailure $ "Encountered compiler error: " ++ show e

produce :: (HasCallStack, Show a) => String -> Pass a -> IO a
produce desc actual = case runPass actual of
  Right (a, _) -> return a
  Left a ->
    assertFailure
      $  "Expected success but encountered error when evaluating "
      ++ desc
      ++ ": "
      ++ show a

-- | Expect that some 'Pass' must produce a particular value.
shouldProduce :: (HasCallStack, Show a, Eq a) => Pass a -> a -> Expectation
shouldProduce actual expected = do
  a <- produce "actual case" actual
  a `shouldBe` expected

-- | Expect that some 'Pass' successfully produces the same normalized value
-- as another.
shouldPassAs
  :: (HasCallStack, Show a, Eq a, Data a) => Pass a -> Pass a -> Expectation
shouldPassAs actual expected = do
  e <- produce "expected case" expected
  a <- produce "actual case" actual
  unless (mangleVars a == mangleVars e) $ assertDifference "" (show a) (show e)

-- | Expect that some 'Pass' successfully produces the same value as another.
shouldPassExactlyAs
  :: (HasCallStack, Show a, Eq a) => Pass a -> Pass a -> Expectation
shouldPassExactlyAs actual expected = do
  e <- produce "expected case" expected
  a <- produce "actual case" actual
  a `shouldBe` e

-- | Expect that some 'Pass' successfully produces a different value from
-- another.
shouldNotPassAs
  :: (HasCallStack, Show a, Eq a, Data a) => Pass a -> Pass a -> Expectation
shouldNotPassAs actual unexpected = do
  e <- produce "unexpected case" unexpected
  a <- produce "actual case" actual
  when (e == a) $ assertFailure $ unlines
    ["Expected inequality but found equivalent:", show a, "----", show e]

-- | Expect that some 'Pass' successfully produces a different value from another.
shouldPassButNotAs :: (HasCallStack, Show a, Eq a) => Pass a -> Pass a -> Expectation
shouldPassButNotAs actual unexpected = case (runPass actual, runPass unexpected) of
  (_, Left e) ->
    assertFailure $ "Encountered error when evaluating expectation: " ++ show e
  (Left a, Right e) ->
    assertDifference "Expected success but encountered error" (show a) (show e)
  (Right (a, _), Right (e, _)) -> a `shouldNotBe` e

-- | Expect that some 'Pass' should fail with the given 'Error'.
shouldFail :: (HasCallStack, Show a) => Pass a -> Expectation
shouldFail actual = case runPass actual of
  Right (a, _) ->
    assertFailure $ "Did not encounter expected error, instead got: " ++ show a
  Left _ -> return ()

-- | Expect that some 'Pass' should fail with the given 'Error'.
shouldFailWith :: (HasCallStack, Show a) => Pass a -> Error -> Expectation
shouldFailWith actual expected = case runPass actual of
  Right (a, _) ->
    assertDifference "Did not encounter expected error" (show a) (show expected)
  Left a -> a `shouldBe` expected<|MERGE_RESOLUTION|>--- conflicted
+++ resolved
@@ -9,12 +9,8 @@
   , module Test.Hspec
   , shouldPass
   , shouldPassAs
-<<<<<<< HEAD
-  , shouldPassButNotAs
-=======
   , shouldPassExactlyAs
   , shouldNotPassAs
->>>>>>> 84eeffe0
   , shouldProduce
   , shouldFail
   , shouldFailWith
