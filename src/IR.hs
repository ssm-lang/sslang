{- | Intermediate representation (IR) stage of the compiler pipeline.

The IR stage is organized into 4 distinct substages: 'lower', 'ann2Class',
'class2Poly', and 'poly2Flat', delineated by each type system used in the
compiler.
-}
module IR where

import           Common.Compiler
import           Common.Default                 ( Default(..) )

import qualified Front.Ast                     as A

import qualified IR.HM                         as HM
import qualified IR.IR                         as I
import qualified IR.TypeChecker                as TC
import qualified IR.Types.Annotated            as Ann
import qualified IR.Types.Classes              as Cls
import qualified IR.Types.Poly                 as Poly

import           Control.Monad                  ( when )
import           IR.ClassInstantiation          ( instProgram )
import           IR.DConToFunc                  ( dConToFunc )
import           IR.LambdaLift                  ( liftProgramLambdas )
import           IR.LowerAst                    ( lowerProgram )
<<<<<<< HEAD
=======
import           IR.DropInference               ( insertDropsProgram )
import           Control.Monad                  ( when )
>>>>>>> a8875eab
import           System.Console.GetOpt          ( ArgDescr(..)
                                                , OptDescr(..)
                                                )

-- | Operation modes for the IR compiler stage.
data Mode
  = Continue          -- ^ Compile end-to-end (default).
  | DumpIR            -- ^ Print the IR immediately after lowering.
  | DumpIRTyped       -- ^ Print the fully-typed IR after type inference.
  | DumpIRLifted      -- ^ Print the IR after lambda lifting.
  | DumpIRFinal       -- ^ Print the final IR representation before codegen.
  deriving (Eq, Show)

data TIType
 = HMOnly             -- ^ Only run HM type inference
 | TCOnly             -- ^ Only run type checker
 | Both               -- ^ Run both HM type Inference and type checker
 deriving (Eq, Show)

-- | Compiler options for the IR compiler stage.
data Options = Options
  { mode   :: Mode
  , tiType :: TIType
  }
  deriving (Eq, Show)

instance Default Options where
  def = Options { mode = Continue, tiType = Both }

-- | CLI options for the IR compiler stage.
options :: [OptDescr (Options -> Options)]
options =
  [ Option ""
           ["dump-ir"]
           (NoArg $ setMode DumpIR)
           "Print the IR immediately after lowering"
  , Option ""
           ["dump-ir-typed"]
           (NoArg $ setMode DumpIRTyped)
           "Print the fully-typed IR after type inference"
  , Option ""
           ["dump-ir-lifted"]
           (NoArg $ setMode DumpIRLifted)
           "Print the IR after lambda lifting"
  , Option ""
           ["dump-ir-final"]
           (NoArg $ setMode DumpIRFinal)
           "Print the last IR representation before code generation"
  , Option "" ["only-hm"] (NoArg $ setHM) "Only run HM type inference"
  , Option "" ["only-tc"] (NoArg $ setTC) "Only run type checker"
  ]
  where setMode m o = o { mode = m }

-- | IR compiler sub-stage, lowering AST to optionally type-annotated IR.
lower :: Options -> A.Program -> Pass (I.Program Ann.Type)
lower opt prg = do
  ir <- lowerProgram prg
  when (mode opt == DumpIR) $ dump ir
  return ir

{- | IR compiler sub-stage, ultimately producing a fully-typed IR.

Runs HM inference, type checker, or both (default) based on the CLI option.

When both algorithms are run, the program fails type check iff both algorithms
throw an error.
-}
ann2Class :: Options -> I.Program Ann.Type -> Pass (I.Program Cls.Type)
ann2Class opt ir = do
  irInferred <- do
    let irHMInferred = HM.inferProgram ir
        irTCInferred = TC.inferProgram ir
    case tiType opt of
      HMOnly -> irHMInferred
      TCOnly -> irTCInferred
      _      -> case (runPass irHMInferred, runPass irTCInferred) of
        (Left  e, Left _) -> throwError e
        (Right _, _     ) -> irHMInferred
        _                 -> irTCInferred
  when (mode opt == DumpIRTyped) $ dump irInferred
  return irInferred

-- | IR compiler sub-stage, ultimately instantiating all type classes.
class2Poly :: Options -> I.Program Cls.Type -> Pass (I.Program Poly.Type)
class2Poly _ = instProgram

-- | IR compiler sub-stage, performing source-to-source translations.
poly2Poly :: Options -> I.Program Poly.Type -> Pass (I.Program Poly.Type)
poly2Poly opt ir = do
  dConsGone <- dConToFunc ir
  irLifted  <- liftProgramLambdas dConsGone
  when (mode opt == DumpIRLifted) $ dump irLifted
  when (mode opt == DumpIRFinal)
    $ (throwError . Dump . show) (I.indentPretty irLifted)
  return irLifted

-- | IR compiler stage.
run :: Options -> A.Program -> Pass (I.Program Poly.Type)
run opt prg =
  lower opt prg
    >>= ann2Class opt
    >>= class2Poly opt
    >>= dropInf
    >>= poly2Poly opt

-- | Helper function to set ti type to HM-only
setHM :: Options -> Options
setHM o = o { tiType = HMOnly }

-- | Helper function to set ti type to TC-only
setTC :: Options -> Options
setTC o = o { tiType = TCOnly }

-- | Drop inference stage.
dropInf :: I.Program Poly.Type -> Pass (I.Program Poly.Type)
dropInf = insertDropsProgram<|MERGE_RESOLUTION|>--- conflicted
+++ resolved
@@ -21,13 +21,9 @@
 import           Control.Monad                  ( when )
 import           IR.ClassInstantiation          ( instProgram )
 import           IR.DConToFunc                  ( dConToFunc )
+import           IR.DropInference               ( insertDropsProgram )
 import           IR.LambdaLift                  ( liftProgramLambdas )
 import           IR.LowerAst                    ( lowerProgram )
-<<<<<<< HEAD
-=======
-import           IR.DropInference               ( insertDropsProgram )
-import           Control.Monad                  ( when )
->>>>>>> a8875eab
 import           System.Console.GetOpt          ( ArgDescr(..)
                                                 , OptDescr(..)
                                                 )
