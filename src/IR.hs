{-# OPTIONS_GHC -Wno-name-shadowing #-}

-- | Intermediate representation (IR) stages of the compiler pipeline.
module IR where

import Common.Compiler
import Common.Default (Default (..))
import qualified Front.Ast as A
import qualified IR.IR as I

import Control.Monad (
  when,
  (>=>),
 )
import IR.ClassInstantiation (instProgram)
import IR.DConToFunc (dConToFunc)
import IR.DesugarPattern (desugarPattern)
import IR.ExternToCall (externToCall)
import IR.InsertRefCounting (insertRefCounting)
import IR.LambdaLift (liftProgramLambdas)
import IR.LowerAst (lowerProgram)
import IR.OptimizePar (optimizePar)
import IR.Pattern (checkAnomaly)
import IR.SegmentLets (segmentLets)
<<<<<<< HEAD
import IR.Constraint.Typechecking ( typecheckProgram, TypecheckOptions(..) )
import IR.Types.Type ( fromAnnotations )
=======
import IR.Simplify (simplifyProgram)
import IR.Types (
  fromAnnotations,
  typecheckProgram,
 )
>>>>>>> 159efaa0
import System.Console.GetOpt (
  ArgDescr (..),
  OptDescr (..),
 )
import Text.Show.Pretty


{- | Operation modes for the IR compiler stage.

 By default, 'Continue' completes the pipeline end-to-end.
-}
data Mode
  = Continue
  | DumpIR
  | DumpIRAnnotated
  | DumpIRConstraints
  | DumpIRNoAuxiliary
  | DumpIRTyped
  | DumpIRTypedUgly
  | DumpIRInlined
  | DumpIRTypedShow
  | DumpIRLifted
  | DumpIRFinal
  deriving (Eq, Show)


-- | Compiler options for the IR compiler stage.
newtype Options = Options {mode :: Mode}
  deriving (Eq, Show)


instance Default Options where
  def = Options{mode = Continue}


-- | CLI options for the IR compiler stage.
options :: [OptDescr (Options -> Options)]
options =
  [ Option
      ""
      ["dump-ir"]
      (NoArg $ setMode DumpIRAnnotated)
      "Print the IR immediately after lowering"
  , Option
      ""
      ["dump-ir-annotated"]
      (NoArg $ setMode DumpIRTyped)
      "Print the fully-typed IR just before type inference"
  , Option
      ""
      ["dump-ir-constraints"]
      (NoArg $ setMode DumpIRConstraints  )
      "Print the constraint IR used by the constraint solver type inference"
  , Option
      ""
      ["dump-ir-constraints-no-auxiliary"]
      (NoArg $ setMode DumpIRNoAuxiliary  )
      "Print the constraint IR used by the constraint solver type inference without auxiliary constraints"
  , Option
      ""
      ["dump-ir-typed"]
      (NoArg $ setMode DumpIRTyped)
      "Print the fully-typed IR after type inference"
  , Option
      ""
      ["dump-ir-typed-ugly"]
      (NoArg $ setMode DumpIRTypedShow)
      "Ugly-Print the fully-typed IR after type inference"
  , Option
      ""
      ["dump-ir-lifted"]
      (NoArg $ setMode DumpIRLifted)
      "Print the IR after lambda lifting"
  , Option
      ""
      ["dump-ir-inlined"]
      (NoArg $ setMode DumpIRInlined)
      "Print IR after inlining optimization and before dup drops"
  , Option
      ""
      ["dump-ir-final"]
      (NoArg $ setMode DumpIRFinal)
      "Print the last IR representation before code generation"
  ]
 where
  setMode m o = o{mode = m}


-- | Lower from AST to IR (with annotations).
lower :: Options -> A.Program -> Pass (I.Program I.Annotations)
lower opt p = do
  p <- lowerProgram p
  when (mode opt == DumpIR) $ dump $ fmap fromAnnotations p
  return p


{- | Type inference + check against type annotations.

 After this stage, no compiler errors should be thrown.
-}
typecheck :: Options -> I.Program I.Annotations -> Pass (I.Program I.Type)
typecheck opt p = do
  when (mode opt == DumpIRAnnotated) $ dump $ fmap fromAnnotations p

  let typecheck_opt = case mode opt of
        DumpIRConstraints -> PrintConstraints
        DumpIRNoAuxiliary -> PrintNoAuxiliary
        _ -> None

  (p, constraints) <- typecheckProgram p typecheck_opt 
  when (mode opt == DumpIRConstraints || mode opt == DumpIRNoAuxiliary) $ dump $ show constraints
  when (mode opt == DumpIRTyped) $ dump p
  when (mode opt == DumpIRTypedShow) $ (throwError . Dump . ppShow) p
  return p


anomalycheck :: I.Program I.Type -> Pass (I.Program I.Type)
anomalycheck p = do
  checkAnomaly p
  return p


-- | IR transformations to prepare for codegen.
transform :: Options -> I.Program I.Type -> Pass (I.Program I.Type)
transform opt p = do
  p <- desugarPattern p
  p <- instProgram p
  p <- segmentLets p
  p <- dConToFunc p
  p <- externToCall p
  p <- optimizePar p
  p <- liftProgramLambdas p
  when (mode opt == DumpIRLifted) $ dump p
  p <- simplifyProgram p -- TODO: inline BEFORE lambda lifting!!
  when (mode opt == DumpIRInlined) $ dump p
  p <- insertRefCounting p
  when (mode opt == DumpIRFinal) $ dump p
  return p


-- | IR compiler stage.
run :: Options -> A.Program -> Pass (I.Program I.Type)
run opt = lower opt >=> typecheck opt >=> anomalycheck >=> transform opt<|MERGE_RESOLUTION|>--- conflicted
+++ resolved
@@ -22,16 +22,10 @@
 import IR.OptimizePar (optimizePar)
 import IR.Pattern (checkAnomaly)
 import IR.SegmentLets (segmentLets)
-<<<<<<< HEAD
 import IR.Constraint.Typechecking ( typecheckProgram, TypecheckOptions(..) )
 import IR.Types.Type ( fromAnnotations )
-=======
 import IR.Simplify (simplifyProgram)
-import IR.Types (
-  fromAnnotations,
-  typecheckProgram,
- )
->>>>>>> 159efaa0
+
 import System.Console.GetOpt (
   ArgDescr (..),
   OptDescr (..),
