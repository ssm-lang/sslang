{-# OPTIONS_GHC -Wno-name-shadowing #-}

-- | Intermediate representation (IR) stages of the compiler pipeline.
module IR where

import Common.Compiler
import Common.Default (Default (..))
import qualified Front.Ast as A
import qualified IR.IR as I
import qualified IR.Pretty ()

import Control.Monad (
  when,
  (>=>),
 )
import IR.ClassInstantiation (instProgram)
import IR.Constraint.Typechecking (typecheckProgram)
import IR.DConToFunc (dConToFunc)
import IR.DesugarPattern (desugarPattern)
import IR.ExternToCall (externToCall)
import IR.InsertRefCounting (insertRefCounting)
import IR.LambdaLift (liftProgramLambdas)
import IR.LowerAst (lowerProgram)
import IR.OptimizePar (optimizePar)
import IR.Pattern (checkAnomaly)
import IR.SegmentLets (segmentLets)
import IR.Simplify (simplifyProgram)
<<<<<<< HEAD
import IR.Types (fromAnnotations,)
=======
import IR.Types.Type (fromAnnotations)

>>>>>>> 70a6b7c2
import System.Console.GetOpt (
  ArgDescr (..),
  OptDescr (..),
 )
import Text.Show.Pretty
import IR.Constraint.Typechecking


{- | Operation modes for the IR compiler stage.

 By default, 'Continue' completes the pipeline end-to-end.
-}
data Mode
  = Continue
  | DumpIR
  | DumpIRAnnotated
  | DumpIRConstraints
  | DumpIRTyped
  | DumpIRTypedUgly
  | DumpIRInlined
  | DumpIRTypedShow
  | DumpIRLifted
  | DumpIRFinal
  deriving (Eq, Show)


-- | Compiler options for the IR compiler stage.
newtype Options = Options {mode :: Mode}
  deriving (Eq, Show)


instance Default Options where
  def = Options{mode = Continue}


-- | CLI options for the IR compiler stage.
options :: [OptDescr (Options -> Options)]
options =
  [ Option
      ""
      ["dump-ir"]
      (NoArg $ setMode DumpIRAnnotated)
      "Print the IR immediately after lowering"
  , Option
      ""
      ["dump-ir-annotated"]
      (NoArg $ setMode DumpIRTyped)
      "Print the fully-typed IR just before type inference"
  , Option
      ""
      ["dump-ir-constraints"]
      (NoArg $ setMode DumpIRConstraints)
      "Print the constraint IR used by the constraint solver type inference"
  , Option
      ""
      ["dump-ir-typed"]
      (NoArg $ setMode DumpIRTyped)
      "Print the fully-typed IR after type inference"
  , Option
      ""
      ["dump-ir-typed-ugly"]
      (NoArg $ setMode DumpIRTypedShow)
      "Ugly-Print the fully-typed IR after type inference"
  , Option
      ""
      ["dump-ir-lifted"]
      (NoArg $ setMode DumpIRLifted)
      "Print the IR after lambda lifting"
  , Option
      ""
      ["dump-ir-inlined"]
      (NoArg $ setMode DumpIRInlined)
      "Print IR after inlining optimization and before dup drops"
  , Option
      ""
      ["dump-ir-final"]
      (NoArg $ setMode DumpIRFinal)
      "Print the last IR representation before code generation"
  ]
 where
  setMode m o = o{mode = m}


-- | Lower from AST to IR (with annotations).
lower :: Options -> A.Program -> Pass (I.Program I.Annotations)
lower opt p = do
  p <- lowerProgram p
  when (mode opt == DumpIR) $ dump $ fmap fromAnnotations p
  return p


{- | Type inference + check against type annotations.

 After this stage, no compiler errors should be thrown.
-}
typecheck :: Options -> I.Program I.Annotations -> Pass (I.Program I.Type)
typecheck opt p = do
  when (mode opt == DumpIRAnnotated) $ dump $ fmap fromAnnotations p
  (p, constraints) <- typecheckProgram p (mode opt == DumpIRConstraints)
  when (mode opt == DumpIRConstraints) $ dump $ maybe "" show constraints
  when (mode opt == DumpIRTyped) $ dump p
  when (mode opt == DumpIRTypedShow) $ (throwError . Dump . ppShow) p
  return p


anomalycheck :: I.Program I.Type -> Pass (I.Program I.Type)
anomalycheck p = do
  checkAnomaly p
  return p


-- | IR transformations to prepare for codegen.
transform :: Options -> I.Program I.Type -> Pass (I.Program I.Type)
transform opt p = do
  p <- desugarPattern p
  p <- instProgram p
  p <- segmentLets p
  p <- dConToFunc p
  p <- externToCall p
  p <- optimizePar p
  p <- liftProgramLambdas p
  when (mode opt == DumpIRLifted) $ dump p
  p <- simplifyProgram p -- TODO: inline BEFORE lambda lifting!!
  when (mode opt == DumpIRInlined) $ dump p
  p <- insertRefCounting p
  when (mode opt == DumpIRFinal) $ dump p
  return p


-- | IR compiler stage.
run :: Options -> A.Program -> Pass (I.Program I.Type)
run opt = lower opt >=> typecheck opt >=> anomalycheck >=> transform opt<|MERGE_RESOLUTION|>--- conflicted
+++ resolved
@@ -25,12 +25,7 @@
 import IR.Pattern (checkAnomaly)
 import IR.SegmentLets (segmentLets)
 import IR.Simplify (simplifyProgram)
-<<<<<<< HEAD
-import IR.Types (fromAnnotations,)
-=======
-import IR.Types.Type (fromAnnotations)
-
->>>>>>> 70a6b7c2
+import IR.Types (fromAnnotations)
 import System.Console.GetOpt (
   ArgDescr (..),
   OptDescr (..),
