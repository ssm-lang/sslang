--- conflicted
+++ resolved
@@ -21,12 +21,7 @@
 import           IR.ClassInstantiation          ( instProgram )
 import           IR.LambdaLift                  ( liftProgramLambdas )
 import           IR.LowerAst                    ( lowerProgram )
-<<<<<<< HEAD
-import           IR.Monomorphize                ( monoProgram )
 import           IR.DropInference               ( insertDropsProgram )
-=======
->>>>>>> 31644898
-
 import           Control.Monad                  ( when )
 import           System.Console.GetOpt          ( ArgDescr(..)
                                                 , OptDescr(..)
