--- conflicted
+++ resolved
@@ -68,13 +68,10 @@
            ["dump-ir-typed-ugly"]
            (NoArg $ setMode DumpIRTypedUgly)
            "Ugly-Print the fully-typed IR after type inference"
-<<<<<<< HEAD
   , Option ""
            ["dump-ir-mangled"]
            (NoArg $ setMode DumpIRMangled)
            "Print the IR after mangling"
-=======
->>>>>>> 2fdd3bf2
   , Option ""
            ["dump-ir-lifted"]
            (NoArg $ setMode DumpIRLifted)
@@ -107,12 +104,9 @@
 -- | IR transformations to prepare for codegen.
 transform :: Options -> I.Program I.Type -> Pass (I.Program I.Type)
 transform opt p = do
-<<<<<<< HEAD
   p <- mangleProgram p
   when (mode opt == DumpIRMangled) $ dump p
-=======
   p <- desugarPattern p
->>>>>>> 2fdd3bf2
   p <- instProgram p
   p <- segmentLets p
   p <- dConToFunc p
