{-# OPTIONS_GHC -Wno-name-shadowing #-}

-- | Intermediate representation (IR) stages of the compiler pipeline.
module IR where

<<<<<<< HEAD
import           Common.Compiler
import           Common.Default                 ( Default(..) )
import qualified Front.Ast                     as A
import qualified IR.IR                         as I

import           IR.ClassInstantiation          ( instProgram )
import           IR.DConToFunc                  ( dConToFunc )
import           IR.DesugarPattern              ( desugarPattern )
import           IR.ExternToCall                ( externToCall )
import           IR.InsertRefCounting           ( insertRefCounting )
import           IR.LambdaLift                  ( liftProgramLambdas )
import           IR.LowerAst                    ( lowerProgram )
import           IR.MangleNames                 ( mangleProgram )
import           IR.SegmentLets                 ( segmentLets )
import           IR.Types                       ( fromAnnotations
                                                , typecheckProgram
                                                )

import           Common.Pretty                  ( spaghetti )
import           Control.Monad                  ( (>=>)
                                                , when
                                                )
import           System.Console.GetOpt          ( ArgDescr(..)
                                                , OptDescr(..)
                                                )

-- | Operation modes for the IR compiler stage.
--
-- By default, 'Continue' completes the pipeline end-to-end.
=======
import Common.Compiler
import Common.Default (Default (..))
import qualified Front.Ast as A
import qualified IR.IR as I
import qualified IR.Pretty ()

import Control.Monad (
  when,
  (>=>),
 )
import IR.ClassInstantiation (instProgram)
import IR.Constraint.Typechecking
import IR.DConToFunc (dConToFunc)
import IR.DesugarPattern (desugarPattern)
import IR.ExternToCall (externToCall)
import IR.InsertRefCounting (insertRefCounting)
import IR.LambdaLift (liftProgramLambdas)
import IR.LowerAst (lowerProgram)
import IR.OptimizePar (optimizePar)
import IR.Pattern (checkAnomaly)
import IR.SegmentLets (segmentLets)
import IR.Simplify (simplifyProgram)
import IR.Types (fromAnnotations)
import System.Console.GetOpt (
  ArgDescr (..),
  OptDescr (..),
 )
import Text.Show.Pretty


{- | Operation modes for the IR compiler stage.

 By default, 'Continue' completes the pipeline end-to-end.
-}
>>>>>>> a3ec27da
data Mode
  = Continue
  | DumpIR
  | DumpIRAnnotated
  | DumpIRConstraints
  | DumpIRTyped
  | DumpIRTypedUgly
<<<<<<< HEAD
  | DumpIRMangled
=======
  | DumpIRInlined
  | DumpIRTypedShow
>>>>>>> a3ec27da
  | DumpIRLifted
  | DumpIRFinal
  deriving (Eq, Show)


-- | Compiler options for the IR compiler stage.
newtype Options = Options {mode :: Mode}
  deriving (Eq, Show)


instance Default Options where
  def = Options{mode = Continue}


-- | CLI options for the IR compiler stage.
options :: [OptDescr (Options -> Options)]
options =
<<<<<<< HEAD
  [ Option ""
           ["dump-ir"]
           (NoArg $ setMode DumpIR)
           "Print the IR immediately after lowering"
  , Option ""
           ["dump-ir-annotated"]
           (NoArg $ setMode DumpIRAnnotated)
           "Print the fully-typed IR just before type inference"
  , Option ""
           ["dump-ir-typed"]
           (NoArg $ setMode DumpIRTyped)
           "Print the fully-typed IR after type inference"
  , Option ""
           ["dump-ir-typed-ugly"]
           (NoArg $ setMode DumpIRTypedUgly)
           "Ugly-Print the fully-typed IR after type inference"
  , Option ""
           ["dump-ir-mangled"]
           (NoArg $ setMode DumpIRMangled)
           "Print the IR after mangling"
  , Option ""
           ["dump-ir-lifted"]
           (NoArg $ setMode DumpIRLifted)
           "Print the IR after lambda lifting"
  , Option ""
           ["dump-ir-final"]
           (NoArg $ setMode DumpIRFinal)
           "Print the last IR representation before code generation"
=======
  [ Option
      ""
      ["dump-ir"]
      (NoArg $ setMode DumpIRAnnotated)
      "Print the IR immediately after lowering"
  , Option
      ""
      ["dump-ir-annotated"]
      (NoArg $ setMode DumpIRTyped)
      "Print the fully-typed IR just before type inference"
  , Option
      ""
      ["dump-ir-constraints"]
      (NoArg $ setMode DumpIRConstraints)
      "Print the constraint IR used by the constraint solver type inference"
  , Option
      ""
      ["dump-ir-typed"]
      (NoArg $ setMode DumpIRTyped)
      "Print the fully-typed IR after type inference"
  , Option
      ""
      ["dump-ir-typed-ugly"]
      (NoArg $ setMode DumpIRTypedShow)
      "Ugly-Print the fully-typed IR after type inference"
  , Option
      ""
      ["dump-ir-lifted"]
      (NoArg $ setMode DumpIRLifted)
      "Print the IR after lambda lifting"
  , Option
      ""
      ["dump-ir-inlined"]
      (NoArg $ setMode DumpIRInlined)
      "Print IR after inlining optimization and before dup drops"
  , Option
      ""
      ["dump-ir-final"]
      (NoArg $ setMode DumpIRFinal)
      "Print the last IR representation before code generation"
>>>>>>> a3ec27da
  ]
 where
  setMode m o = o{mode = m}


-- | Lower from AST to IR (with annotations).
lower :: Options -> A.Program -> Pass (I.Program I.Annotations)
lower opt p = do
  p <- lowerProgram p
  when (mode opt == DumpIR) $ dump $ fmap fromAnnotations p
  return p


{- | Type inference + check against type annotations.

 After this stage, no compiler errors should be thrown.
-}
typecheck :: Options -> I.Program I.Annotations -> Pass (I.Program I.Type)
typecheck opt p = do
  when (mode opt == DumpIRAnnotated) $ dump $ fmap fromAnnotations p
  (p, constraints) <- typecheckProgram p (mode opt == DumpIRConstraints)
  when (mode opt == DumpIRConstraints) $ dump $ maybe "" show constraints
  when (mode opt == DumpIRTyped) $ dump p
  when (mode opt == DumpIRTypedShow) $ (throwError . Dump . ppShow) p
  return p


anomalycheck :: I.Program I.Type -> Pass (I.Program I.Type)
anomalycheck p = do
  checkAnomaly p
  return p


-- | IR transformations to prepare for codegen.
transform :: Options -> I.Program I.Type -> Pass (I.Program I.Type)
transform opt p = do
  p <- mangleProgram p
  when (mode opt == DumpIRMangled) $ dump p
  p <- desugarPattern p
  p <- instProgram p
  p <- segmentLets p
  p <- dConToFunc p
  p <- externToCall p
  p <- optimizePar p
  p <- liftProgramLambdas p
  when (mode opt == DumpIRLifted) $ dump p
  p <- simplifyProgram p -- TODO: inline BEFORE lambda lifting!!
  when (mode opt == DumpIRInlined) $ dump p
  p <- insertRefCounting p
  when (mode opt == DumpIRFinal) $ dump p
  return p


-- | IR compiler stage.
run :: Options -> A.Program -> Pass (I.Program I.Type)
run opt = lower opt >=> typecheck opt >=> anomalycheck >=> transform opt<|MERGE_RESOLUTION|>--- conflicted
+++ resolved
@@ -3,37 +3,6 @@
 -- | Intermediate representation (IR) stages of the compiler pipeline.
 module IR where
 
-<<<<<<< HEAD
-import           Common.Compiler
-import           Common.Default                 ( Default(..) )
-import qualified Front.Ast                     as A
-import qualified IR.IR                         as I
-
-import           IR.ClassInstantiation          ( instProgram )
-import           IR.DConToFunc                  ( dConToFunc )
-import           IR.DesugarPattern              ( desugarPattern )
-import           IR.ExternToCall                ( externToCall )
-import           IR.InsertRefCounting           ( insertRefCounting )
-import           IR.LambdaLift                  ( liftProgramLambdas )
-import           IR.LowerAst                    ( lowerProgram )
-import           IR.MangleNames                 ( mangleProgram )
-import           IR.SegmentLets                 ( segmentLets )
-import           IR.Types                       ( fromAnnotations
-                                                , typecheckProgram
-                                                )
-
-import           Common.Pretty                  ( spaghetti )
-import           Control.Monad                  ( (>=>)
-                                                , when
-                                                )
-import           System.Console.GetOpt          ( ArgDescr(..)
-                                                , OptDescr(..)
-                                                )
-
--- | Operation modes for the IR compiler stage.
---
--- By default, 'Continue' completes the pipeline end-to-end.
-=======
 import Common.Compiler
 import Common.Default (Default (..))
 import qualified Front.Ast as A
@@ -68,7 +37,6 @@
 
  By default, 'Continue' completes the pipeline end-to-end.
 -}
->>>>>>> a3ec27da
 data Mode
   = Continue
   | DumpIR
@@ -76,12 +44,9 @@
   | DumpIRConstraints
   | DumpIRTyped
   | DumpIRTypedUgly
-<<<<<<< HEAD
   | DumpIRMangled
-=======
   | DumpIRInlined
   | DumpIRTypedShow
->>>>>>> a3ec27da
   | DumpIRLifted
   | DumpIRFinal
   deriving (Eq, Show)
@@ -99,36 +64,6 @@
 -- | CLI options for the IR compiler stage.
 options :: [OptDescr (Options -> Options)]
 options =
-<<<<<<< HEAD
-  [ Option ""
-           ["dump-ir"]
-           (NoArg $ setMode DumpIR)
-           "Print the IR immediately after lowering"
-  , Option ""
-           ["dump-ir-annotated"]
-           (NoArg $ setMode DumpIRAnnotated)
-           "Print the fully-typed IR just before type inference"
-  , Option ""
-           ["dump-ir-typed"]
-           (NoArg $ setMode DumpIRTyped)
-           "Print the fully-typed IR after type inference"
-  , Option ""
-           ["dump-ir-typed-ugly"]
-           (NoArg $ setMode DumpIRTypedUgly)
-           "Ugly-Print the fully-typed IR after type inference"
-  , Option ""
-           ["dump-ir-mangled"]
-           (NoArg $ setMode DumpIRMangled)
-           "Print the IR after mangling"
-  , Option ""
-           ["dump-ir-lifted"]
-           (NoArg $ setMode DumpIRLifted)
-           "Print the IR after lambda lifting"
-  , Option ""
-           ["dump-ir-final"]
-           (NoArg $ setMode DumpIRFinal)
-           "Print the last IR representation before code generation"
-=======
   [ Option
       ""
       ["dump-ir"]
@@ -156,6 +91,11 @@
       "Ugly-Print the fully-typed IR after type inference"
   , Option
       ""
+      ["dump-ir-mangled"]
+      (NoArg $ setMode DumpIRMangled)
+      "Print the IR after mangling"
+  , Option
+      ""
       ["dump-ir-lifted"]
       (NoArg $ setMode DumpIRLifted)
       "Print the IR after lambda lifting"
@@ -169,7 +109,6 @@
       ["dump-ir-final"]
       (NoArg $ setMode DumpIRFinal)
       "Print the last IR representation before code generation"
->>>>>>> a3ec27da
   ]
  where
   setMode m o = o{mode = m}
