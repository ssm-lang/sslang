{-# OPTIONS_GHC -Wno-name-shadowing #-}

-- | Intermediate representation (IR) stages of the compiler pipeline.
module IR where

<<<<<<< HEAD
import           Common.Compiler
import           Common.Default                 ( Default(..) )
import qualified Front.Ast                     as A
import qualified IR.IR                         as I

import           IR.ClassInstantiation          ( instProgram )
import           IR.DConToFunc                  ( dConToFunc )
import           IR.DesugarPattern              ( desugarPattern )
import           IR.ExternToCall                ( externToCall )
import           IR.InsertRefCounting           ( insertRefCounting )
import           IR.LambdaLift                  ( liftProgramLambdas )
import           IR.LowerAst                    ( lowerProgram )
import           IR.SegmentLets                 ( segmentLets )
import           IR.Types                       ( fromAnnotations
                                                , typecheckProgram
                                                )
import           Control.Monad                  ( (>=>)
                                                , when
                                                )
import           IR.Simplify                    ( simplifyProgram )
import           System.Console.GetOpt          ( ArgDescr(..)
                                                , OptDescr(..)
                                                )

-- | Operation modes for the IR compiler stage.
--
-- By default, 'Continue' completes the pipeline end-to-end.
=======
import Common.Compiler
import Common.Default (Default (..))
import qualified Front.Ast as A
import qualified IR.IR as I

import Control.Monad (
  when,
  (>=>),
 )
import IR.ClassInstantiation (instProgram)
import IR.DConToFunc (dConToFunc)
import IR.DesugarPattern (desugarPattern)
import IR.ExternToCall (externToCall)
import IR.InsertRefCounting (insertRefCounting)
import IR.LambdaLift (liftProgramLambdas)
import IR.LowerAst (lowerProgram)
import IR.OptimizePar (optimizePar)
import IR.SegmentLets (segmentLets)
import IR.Types (
  fromAnnotations,
  typecheckProgram,
 )
import System.Console.GetOpt (
  ArgDescr (..),
  OptDescr (..),
 )
import Text.Show.Pretty


{- | Operation modes for the IR compiler stage.

 By default, 'Continue' completes the pipeline end-to-end.
-}
>>>>>>> 5dd5f4fb
data Mode
  = Continue
  | DumpIR
  | DumpIRAnnotated
  | DumpIRTyped
  | DumpIRTypedUgly
  | DumpIRInlined
  | DumpIRTypedShow
  | DumpIRLifted
  | DumpIRFinal
  deriving (Eq, Show)


-- | Compiler options for the IR compiler stage.
newtype Options = Options {mode :: Mode}
  deriving (Eq, Show)


instance Default Options where
  def = Options{mode = Continue}


-- | CLI options for the IR compiler stage.
options :: [OptDescr (Options -> Options)]
options =
<<<<<<< HEAD
  [ Option ""
           ["dump-ir"]
           (NoArg $ setMode DumpIR)
           "Print the IR immediately after lowering"
  , Option ""
           ["dump-ir-annotated"]
           (NoArg $ setMode DumpIRTyped)
           "Print the fully-typed IR just before type inference"
  , Option ""
           ["dump-ir-typed"]
           (NoArg $ setMode DumpIRTyped)
           "Print the fully-typed IR after type inference"
  , Option ""
           ["dump-ir-typed-ugly"]
           (NoArg $ setMode DumpIRTypedShow)
           "Ugly-Print the fully-typed IR after type inference"
  , Option ""
           ["dump-ir-inlined"]
           (NoArg $ setMode DumpIRInlined)
           "Print IR after inlining optimization and before dup drops"
  , Option ""
           ["dump-ir-lifted"]
           (NoArg $ setMode DumpIRLifted)
           "Print the IR after lambda lifting"
  , Option ""
           ["dump-ir-final"]
           (NoArg $ setMode DumpIRFinal)
           "Print the last IR representation before code generation"
=======
  [ Option
      ""
      ["dump-ir"]
      (NoArg $ setMode DumpIR)
      "Print the IR immediately after lowering"
  , Option
      ""
      ["dump-ir-annotated"]
      (NoArg $ setMode DumpIRTyped)
      "Print the fully-typed IR just before type inference"
  , Option
      ""
      ["dump-ir-typed"]
      (NoArg $ setMode DumpIRTyped)
      "Print the fully-typed IR after type inference"
  , Option
      ""
      ["dump-ir-typed-ugly"]
      (NoArg $ setMode DumpIRTypedShow)
      "Ugly-Print the fully-typed IR after type inference"
  , Option
      ""
      ["dump-ir-lifted"]
      (NoArg $ setMode DumpIRLifted)
      "Print the IR after lambda lifting"
  , Option
      ""
      ["dump-ir-final"]
      (NoArg $ setMode DumpIRFinal)
      "Print the last IR representation before code generation"
>>>>>>> 5dd5f4fb
  ]
 where
  setMode m o = o{mode = m}


-- | Lower from AST to IR (with annotations).
lower :: Options -> A.Program -> Pass (I.Program I.Annotations)
lower opt p = do
  p <- lowerProgram p
  when (mode opt == DumpIR) $ dump $ fmap fromAnnotations p
  return p


{- | Type inference + check against type annotations.

 After this stage, no compiler errors should be thrown.
-}
typecheck :: Options -> I.Program I.Annotations -> Pass (I.Program I.Type)
typecheck opt p = do
  when (mode opt == DumpIRAnnotated) $ dump $ fmap fromAnnotations p
  p <- typecheckProgram p
  when (mode opt == DumpIRTyped) $ dump p
  when (mode opt == DumpIRTypedShow) $ (throwError . Dump . ppShow) p
  return p


-- | IR transformations to prepare for codegen.
transform :: Options -> I.Program I.Type -> Pass (I.Program I.Type)
transform opt p = do
  p <- desugarPattern p
  p <- instProgram p
  p <- segmentLets p
  p <- dConToFunc p
  p <- externToCall p
  p <- optimizePar p
  p <- liftProgramLambdas p
  when (mode opt == DumpIRLifted) $ dump p
  p <- simplifyProgram p -- TODO: inline BEFORE lambda lifting!!
  when (mode opt == DumpIRInlined) $ dump p
  p <- insertRefCounting p
  when (mode opt == DumpIRFinal) $ dump p
  return p


-- | IR compiler stage.
run :: Options -> A.Program -> Pass (I.Program I.Type)
run opt = lower opt >=> typecheck opt >=> transform opt<|MERGE_RESOLUTION|>--- conflicted
+++ resolved
@@ -3,35 +3,6 @@
 -- | Intermediate representation (IR) stages of the compiler pipeline.
 module IR where
 
-<<<<<<< HEAD
-import           Common.Compiler
-import           Common.Default                 ( Default(..) )
-import qualified Front.Ast                     as A
-import qualified IR.IR                         as I
-
-import           IR.ClassInstantiation          ( instProgram )
-import           IR.DConToFunc                  ( dConToFunc )
-import           IR.DesugarPattern              ( desugarPattern )
-import           IR.ExternToCall                ( externToCall )
-import           IR.InsertRefCounting           ( insertRefCounting )
-import           IR.LambdaLift                  ( liftProgramLambdas )
-import           IR.LowerAst                    ( lowerProgram )
-import           IR.SegmentLets                 ( segmentLets )
-import           IR.Types                       ( fromAnnotations
-                                                , typecheckProgram
-                                                )
-import           Control.Monad                  ( (>=>)
-                                                , when
-                                                )
-import           IR.Simplify                    ( simplifyProgram )
-import           System.Console.GetOpt          ( ArgDescr(..)
-                                                , OptDescr(..)
-                                                )
-
--- | Operation modes for the IR compiler stage.
---
--- By default, 'Continue' completes the pipeline end-to-end.
-=======
 import Common.Compiler
 import Common.Default (Default (..))
 import qualified Front.Ast as A
@@ -50,6 +21,7 @@
 import IR.LowerAst (lowerProgram)
 import IR.OptimizePar (optimizePar)
 import IR.SegmentLets (segmentLets)
+import IR.Simplify (simplifyProgram)
 import IR.Types (
   fromAnnotations,
   typecheckProgram,
@@ -65,7 +37,6 @@
 
  By default, 'Continue' completes the pipeline end-to-end.
 -}
->>>>>>> 5dd5f4fb
 data Mode
   = Continue
   | DumpIR
@@ -91,40 +62,10 @@
 -- | CLI options for the IR compiler stage.
 options :: [OptDescr (Options -> Options)]
 options =
-<<<<<<< HEAD
-  [ Option ""
-           ["dump-ir"]
-           (NoArg $ setMode DumpIR)
-           "Print the IR immediately after lowering"
-  , Option ""
-           ["dump-ir-annotated"]
-           (NoArg $ setMode DumpIRTyped)
-           "Print the fully-typed IR just before type inference"
-  , Option ""
-           ["dump-ir-typed"]
-           (NoArg $ setMode DumpIRTyped)
-           "Print the fully-typed IR after type inference"
-  , Option ""
-           ["dump-ir-typed-ugly"]
-           (NoArg $ setMode DumpIRTypedShow)
-           "Ugly-Print the fully-typed IR after type inference"
-  , Option ""
-           ["dump-ir-inlined"]
-           (NoArg $ setMode DumpIRInlined)
-           "Print IR after inlining optimization and before dup drops"
-  , Option ""
-           ["dump-ir-lifted"]
-           (NoArg $ setMode DumpIRLifted)
-           "Print the IR after lambda lifting"
-  , Option ""
-           ["dump-ir-final"]
-           (NoArg $ setMode DumpIRFinal)
-           "Print the last IR representation before code generation"
-=======
   [ Option
       ""
       ["dump-ir"]
-      (NoArg $ setMode DumpIR)
+      (NoArg $ setMode DumpIRAnnotated)
       "Print the IR immediately after lowering"
   , Option
       ""
@@ -148,10 +89,14 @@
       "Print the IR after lambda lifting"
   , Option
       ""
+      ["dump-ir-inlined"]
+      (NoArg $ setMode DumpIRInlined)
+      "Print IR after inlining optimization and before dup drops"
+  , Option
+      ""
       ["dump-ir-final"]
       (NoArg $ setMode DumpIRFinal)
       "Print the last IR representation before code generation"
->>>>>>> 5dd5f4fb
   ]
  where
   setMode m o = o{mode = m}
