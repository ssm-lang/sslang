--- conflicted
+++ resolved
@@ -35,11 +35,8 @@
   | DumpIRAnnotated
   | DumpIRTyped
   | DumpIRTypedUgly
-<<<<<<< HEAD
   | DumpIRInlined
-=======
   | DumpIRTypedShow
->>>>>>> f3fda349
   | DumpIRLifted
   | DumpIRFinal
   deriving (Eq, Show)
@@ -68,17 +65,12 @@
            "Print the fully-typed IR after type inference"
   , Option ""
            ["dump-ir-typed-ugly"]
-<<<<<<< HEAD
            (NoArg $ setMode DumpIRTypedUgly)
            "Ugly-Print the fully-typed IR after type inference"
   , Option ""
            ["dump-ir-inlined"]
            (NoArg $ setMode DumpIRInlined)
            "Print IR after inlining optimization and before dup drops"
-=======
-           (NoArg $ setMode DumpIRTypedShow)
-           "Ugly-Print the fully-typed IR after type inference"
->>>>>>> f3fda349
   , Option ""
            ["dump-ir-lifted"]
            (NoArg $ setMode DumpIRLifted)
