--- conflicted
+++ resolved
@@ -91,30 +91,25 @@
 optimizePar :: I.Program I.Type -> Compiler.Pass (I.Program I.Type)
 optimizePar p = runOptParFn $ do
 
-<<<<<<< HEAD
   defs' <- everywhereM (mkM findFixBadPar) $ I.programDefs p
+  return $ p{I.programDefs = defs'}
  -- optimizedDefs <- mapM optimizeParTop $ I.programDefs p
  -- fail ("Number of Bad Par Exprs in " ++ show (map fst (map tupleMatch1 optimizedDefs)) ++ ": " ++ (show (map tupleMatch optimizedDefs)))
  -- return $ p{I.programDefs = map tupleMatch1 optimizedDefs}
-=======
+
 -- | Given a top-level definition, detect + replace unnecessary par expressions
-optimizeParTop :: (I.Binder I.Type, I.Expr I.Type) -> OptParFn (I.Binder I.Type, I.Expr I.Type)
-optimizeParTop (nm, rhs) = do
-  rhs' <- detectReplaceBadPar rhs
-  (rhs'', _) <- countPars rhs' -- calling this so we don't get an "unused" warning
-  (rhs''', _) <- countBadPars rhs'' -- calling this so we don't get an "unused" warning
-  -- uncomment the line below to test countPars
-  -- (_, result) <- countPars rhs
-  -- _ <- fail (show nm ++ ": Number of Par Exprs: " ++ show result)
-  -- uncomment the two lines below to test countBadPars
-  -- (_, result') <- countBadPars rhs
-  -- _ <- fail (show nm ++ ": Number of Bad Par Exprs: " ++ show result')
-  return (nm, rhs''')
->>>>>>> c92932fc
-
-  --return $ p{I.programDefs = p}
-  --return $ p{I.programDefs = I.programDefs p}
-  return $ p{I.programDefs = defs'}
+-- optimizeParTop :: (I.Binder I.Type, I.Expr I.Type) -> OptParFn (I.Binder I.Type, I.Expr I.Type)
+-- optimizeParTop (nm, rhs) = do
+--   rhs' <- detectReplaceBadPar rhs
+--   (rhs'', _) <- countPars rhs' -- calling this so we don't get an "unused" warning
+--   (rhs''', _) <- countBadPars rhs'' -- calling this so we don't get an "unused" warning
+--   -- uncomment the line below to test countPars
+--   -- (_, result) <- countPars rhs
+--   -- _ <- fail (show nm ++ ": Number of Par Exprs: " ++ show result)
+--   -- uncomment the two lines below to test countBadPars
+--   -- (_, result') <- countBadPars rhs
+--   -- _ <- fail (show nm ++ ": Number of Bad Par Exprs: " ++ show result')
+--   return (nm, rhs''')
 
 {- | Given an Expr as input, if it turns out to be a bad Par expr, rewrite it.
 
