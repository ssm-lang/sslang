--- conflicted
+++ resolved
@@ -40,11 +40,7 @@
   | Arrow t t     -- ^ Function arrow @a -> b@
   | Tuple [t]     -- ^ Tuple with two or more fields
   | Integral Int  -- ^ Two's complement binary type with size in bits
-<<<<<<< HEAD
-  deriving (Eq, Show, Ord)
-=======
-  deriving (Eq, Show, Typeable, Data)
->>>>>>> 84eeffe0
+  deriving (Eq, Show, Ord, Typeable, Data)
 
 instance Functor Builtin where
   fmap _ Unit           = Unit
