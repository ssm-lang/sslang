{-# LANGUAGE OverloadedStrings #-}
{-# LANGUAGE PatternSynonyms #-}
{-# LANGUAGE DeriveDataTypeable #-}
{-# LANGUAGE RankNTypes #-}
{-# LANGUAGE DeriveTraversable #-}
{-# LANGUAGE FlexibleInstances #-}
{-# LANGUAGE ViewPatterns #-}
{-# LANGUAGE GeneralizedNewtypeDeriving #-}
{-# LANGUAGE MultiParamTypeClasses #-}

-- | Definitions of and related to the sslang IR's type system.
module IR.Types.Type where

import           Common.Identifiers             ( DConId(..)
                                                , HasFreeVars(..)
                                                , Identifiable
                                                , TConId(..)
                                                , TVarId(..)
                                                , fromId
                                                , fromString
                                                )
import           Common.Pretty                  ( (<+>)
                                                , Dumpy(..)
                                                , Pretty(pretty)
                                                , brackets
                                                , comma
                                                , hsep
                                                , parens
                                                )

import           Data.Foldable                  ( toList )
import           Data.Generics                  ( Data
                                                , Typeable
                                                )
import qualified Data.Map                      as M
import qualified Data.Set                      as S
import           Data.Set                       ( (\\) )


{- | Encoding of sslang types.
<<<<<<< HEAD
=======

>>>>>>> 4f1b5828
Structurally speaking, these are very simple. Types are either type variables or
type constructors applied to some other types.
Builtin types (and type constructors) include 'Arrow', 'Unit', 'Ref', 'List',
and various sizes of tuples; for convenience, those are defined elsewhere using
the GHC PatternSynonyms extension.
-}
data Type
  = TCon TConId [Type]    -- ^ Type constructor, applied to zero or more types
  | TVar TVarId           -- ^ Type variable (may be implicitly quantified)
  deriving (Eq, Show, Typeable, Data)

instance HasFreeVars Type TVarId where
  freeVars (TCon _ ts) = S.unions $ map freeVars ts
  freeVars Hole        = S.empty
  freeVars (TVar v)    = S.singleton v
<<<<<<< HEAD
=======

{- | Constraints on a type scheme.
>>>>>>> 4f1b5828

{- | Constraints on a type scheme.
For now, we only support trivial constraints.
-}
data Constraint = CTrue -- ^ The trivial constraint, i.e., always satisfied.
  deriving (Eq, Show, Typeable, Data)

{- | Schemes quantify over 'Type' variables and impose some 'Constraint'.
<<<<<<< HEAD
=======

>>>>>>> 4f1b5828
'SchemeOf' is implemented as functor over some kind of type so we can easily
substitute in 'Type' vs 'UType' when performing type inference/unification.
-}
data SchemeOf t = Forall (S.Set TVarId) Constraint t
  deriving (Eq, Show, Functor, Foldable, Traversable, Typeable, Data)

-- | Unwrap a scheme and obtain the underlying type.
unScheme :: SchemeOf t -> t
unScheme (Forall _ _ t) = t

-- | Construct a scheme with quantified type variables and a trivial constraint.
forall :: (Functor l, Foldable l) => l TVarId -> t -> SchemeOf t
forall vs = Forall (S.fromList $ toList $ fmap fromId vs) CTrue

-- | Construct a scheme from all free type variables and a trivial constraint.
schemeOf :: Type -> Scheme
schemeOf t = Scheme $ forall (S.toList $ freeVars t) t

-- | Schemes over 'Type'.
newtype Scheme = Scheme (SchemeOf Type)
  deriving (Eq, Show, Typeable, Data)

instance HasFreeVars Scheme TVarId where
  freeVars (Scheme (Forall s _ t)) = freeVars t \\ s

-- | An annotation records the annotated portion of a pattern.
data Annotation
  = AnnType Type                        -- ^ A basic 'Type' annotation
  | AnnDCon DConId [Annotation]         -- ^ Annotations collected from patterns
  | AnnArrows [Annotation] Annotation   -- ^ Annotations collected from fun args
  deriving (Eq, Show, Typeable, Data)

-- | Expressions are annotated with a (potentially empty) list of 'Annotation'.
newtype Annotations = Annotations [Annotation]
  deriving (Eq, Show, Typeable, Data, Semigroup, Monoid)

-- | Unwrap the 'Annotations' data constructor.
unAnnotations :: Annotations -> [Annotation]
unAnnotations (Annotations as) = as

-- | Unroll an annotation into a type.
-- FIXME: get rid of this.
fromAnnotations :: Annotations -> Type
fromAnnotations = go . unAnnotations
 where
  go (AnnType t : _   ) = t
  go (_         : anns) = go anns
  go []                 = Hole -- TODO: properly unroll

-- | Some data type that contains a sslang 'Type'.
class HasType a where
  getType :: a -> Type

instance HasType Type where
  getType = id

instance HasType Scheme where
  getType (Scheme (Forall _ _ t)) = t

-- | A fresh, free type variable; may appear in type annotations.
pattern Hole :: Type
pattern Hole = TVar "_"

-- | The type constructor for function arrows.
pattern Arrow :: Type -> Type -> Type
pattern Arrow a b = TCon "->" [a, b]

-- | Unfold an 'Arrow' 'Type' into a list of argument types and a return type.
unfoldArrow :: Type -> ([Type], Type)
unfoldArrow (Arrow a b) = let (as, rt) = unfoldArrow b in (a : as, rt)
unfoldArrow t           = ([], t)

-- | Fold a list of argument types and a return type into an 'Arrow' 'Type'.
foldArrow :: ([Type], Type) -> Type
foldArrow (a : as, rt) = a `Arrow` foldArrow (as, rt)
foldArrow ([]    , t ) = t

-- | The builtin singleton 'Type', whose only data constructor is just @()@.
pattern Unit :: Type
pattern Unit = TCon "()" []

-- | The builtin reference 'Type', created using @new@.
pattern Ref :: Type -> Type
pattern Ref a = TCon "&" [a]

-- | The builtin list 'Type', created using list syntax, e.g., @[a, b]@.
pattern List :: Type -> Type
pattern List a = TCon "[]" [a]

-- | The builtin 64-bit timestamp 'Type'.
pattern Time :: Type
pattern Time = TCon "Time" []

-- | Builtin 'Type' for signed 64-bit integers.
pattern I64 :: Type
pattern I64 = TCon "Int64" []

-- | Builtin 'Type' for unsigned 64-bit integers.
pattern U64 :: Type
pattern U64 = TCon "UInt64" []

-- | Builtin 'Type' for signed 32-bit integers.
pattern I32 :: Type
pattern I32 = TCon "Int32" []

-- | Builtin 'Type' for unsigned 32-bit integers.
pattern U32 :: Type
pattern U32 = TCon "UInt32" []

-- | Builtin 'Type' for signed 16-bit integers.
pattern I16 :: Type
pattern I16 = TCon "Int16" []

-- | Builtin 'Type' for unsigned 16-bit integers.
pattern U16 :: Type
pattern U16 = TCon "UInt16" []

-- | Builtin 'Type' for signed 8-bit integers.
pattern I8 :: Type
pattern I8 = TCon "Int8" []

-- | Builtin 'Type' for unsigned 8-bit integers.
pattern U8 :: Type
pattern U8 = TCon "UInt8" []

-- | Test whether a 'Type' is one of the builtin signed integers.
isInt :: Type -> Bool
isInt I64 = True
isInt I32 = True
isInt I16 = True
isInt I8  = True
isInt _   = False

-- | Test whether a 'Type' is one of the builtin unsigned integers.
isUInt :: Type -> Bool
isUInt U64 = True
isUInt U32 = True
isUInt U16 = True
isUInt U8  = True
isUInt _   = False

-- | Test whether a 'Type' is one of the builtin numeric types.
isNum :: Type -> Bool
isNum t = isInt t || isUInt t

-- | Construct a builtin tuple type out of a list of at least 2 types.
tuple :: [Type] -> Type
tuple ts
  | length ts >= 2 = TCon (tupleId $ length ts) ts
  | otherwise = error $ "Cannot create tuple of arity: " ++ show (length ts)

-- | Test whether a 'Type' is a tuple of some arity.
isTuple :: Type -> Bool
isTuple (TCon n ts) | length ts >= 2 = n == tupleId (length ts)
isTuple _                            = False

-- | Construct the type constructor of a builtin tuple of given arity (>= 2).
tupleId :: (Integral i, Identifiable v) => i -> v
tupleId i
  | i >= 2    = fromString $ "(" ++ replicate (fromIntegral i - 1) ',' ++ ")"
  | otherwise = error $ "Cannot create tuple of arity: " ++ show (toInteger i)

-- | More convenient representation of tuple types, for pattern-matching.
data TupleView
 = Tup2 (Type, Type)              -- ^ 2-tuples
 | Tup3 (Type, Type, Type)        -- ^ 3-tuples
 | Tup4 (Type, Type, Type, Type)  -- ^ 4-tuples
 | TupN [Type]                    -- ^ n-ary tuples
 | NotATuple                      -- ^ not a tuple

{- | Convert a 'Type' to a 'TupleView'; convenient for ViewPatterns.
For example, to match on just 2-tuples;
> foo :: Type -> String
> foo (tupleOf -> Tup2 (a, b)) = "2-tuple of " ++ show a ++ " and " ++ show b
> foo t                        = "Some other kind of type: " ++ show t
-}
tupleOf :: Type -> TupleView
tupleOf (TCon "(,)"   [a, b]      ) = Tup2 (a, b)
tupleOf (TCon "(,,)"  [a, b, c]   ) = Tup3 (a, b, c)
tupleOf (TCon "(,,,)" [a, b, c, d]) = Tup4 (a, b, c, d)
tupleOf t@(TCon _ ts) | isTuple t   = TupN ts
tupleOf _                           = NotATuple

-- | Kinds are just the arity of type constructors.
type Kind = Int

-- | Map to help us look up the kinds of builtin types.
builtinKinds :: M.Map TConId Kind
builtinKinds =
  M.fromList
    $  [ k $ TVar "a" `Arrow` TVar "b"
       , k Unit
       , k $ Ref $ TVar "a"
       , k $ List $ TVar "a"
       , k Time
       , k I64
       , k U64
       , k I32
       , k U32
       , k I16
       , k U16
       , k I8
       , k U8
       , ("(,)" , 2)
       , ("(,,)", 3)
       ]
    ++ take 8 (map tup [(2 :: Int) ..])
 where
  k (TCon tc ts) = (tc, length ts)
  k _            = error "This should only be used with (builtin) TCons"
  tup i = (tupleId i, 2)

instance Pretty Type where
  pretty (Arrow a b) = parens $ pretty a <+> "->" <+> pretty b
  pretty (List a   ) = brackets $ pretty a
  pretty (TCon n []) = pretty n
  pretty (TCon n ts) = parens $ hsep (pretty n : map pretty ts)
  pretty (TVar n   ) = pretty n

instance Dumpy Type where
  dumpy = pretty

instance Pretty Scheme where
  pretty (Scheme (Forall tvs CTrue t)) =
    pretty ("forall" :: String)
      <+> hsep (map pretty $ S.toList tvs)
      <>  comma
      <+> pretty t

instance Dumpy Scheme where
  dumpy = pretty

instance Pretty Annotation where
  pretty (AnnType t) = pretty t
  pretty _           = mempty

instance Dumpy Annotation where
  dumpy = pretty

instance Pretty Annotations where
  pretty (unAnnotations -> as) | null as   = mempty
                               | otherwise = pretty $ head as

instance Dumpy Annotations where
  dumpy = pretty<|MERGE_RESOLUTION|>--- conflicted
+++ resolved
@@ -38,10 +38,7 @@
 
 
 {- | Encoding of sslang types.
-<<<<<<< HEAD
-=======
-
->>>>>>> 4f1b5828
+
 Structurally speaking, these are very simple. Types are either type variables or
 type constructors applied to some other types.
 Builtin types (and type constructors) include 'Arrow', 'Unit', 'Ref', 'List',
@@ -57,11 +54,6 @@
   freeVars (TCon _ ts) = S.unions $ map freeVars ts
   freeVars Hole        = S.empty
   freeVars (TVar v)    = S.singleton v
-<<<<<<< HEAD
-=======
-
-{- | Constraints on a type scheme.
->>>>>>> 4f1b5828
 
 {- | Constraints on a type scheme.
 For now, we only support trivial constraints.
@@ -70,10 +62,7 @@
   deriving (Eq, Show, Typeable, Data)
 
 {- | Schemes quantify over 'Type' variables and impose some 'Constraint'.
-<<<<<<< HEAD
-=======
-
->>>>>>> 4f1b5828
+
 'SchemeOf' is implemented as functor over some kind of type so we can easily
 substitute in 'Type' vs 'UType' when performing type inference/unification.
 -}
@@ -97,7 +86,7 @@
   deriving (Eq, Show, Typeable, Data)
 
 instance HasFreeVars Scheme TVarId where
-  freeVars (Scheme (Forall s _ t)) = freeVars t \\ s
+
 
 -- | An annotation records the annotated portion of a pattern.
 data Annotation
