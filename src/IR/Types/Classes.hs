{-# LANGUAGE DeriveDataTypeable #-}
{-# LANGUAGE DerivingVia #-}
{- |

Types with Typeclasses, e.g., after type inference

For now, just the polymorphic types.

-}
module IR.Types.Classes
  ( Builtin(..)
  , Type(..)
  , Scheme(..)
  ) where

import           Common.Identifiers             ( TConId
                                                , TVarIdx
                                                )
import           Data.Data                      ( Data
                                                , Typeable
                                                )
import           IR.Types.TypeSystem            ( Builtin(..)
                                                , TypeSystem(..)
                                                )
import           Prettyprinter


-- | The language of type expressions, e.g., what appears in a type signature.
data Type
  = TBuiltin (Builtin Type)         -- ^ Builtin types
  | TCon TConId [Type]              -- ^ Type constructor, e.g., Option '0
  | TVar TVarIdx                    -- ^ Type variables, e.g., '0
<<<<<<< HEAD
  deriving (Eq, Show, Ord)

-- | Type scheme.
data Scheme = Forall [TVarIdx] Type
  deriving (Eq, Ord)

instance Show Scheme where
  show (Forall [] t) = "Forall . " ++ show t
  show (Forall args t)
    = "Forall " ++ unwords (map show args) ++ " . " ++ show t
=======
  deriving (Eq, Show, Typeable, Data)
>>>>>>> 84eeffe0

instance TypeSystem Type where
  projectBuiltin = TBuiltin
  injectBuiltin (TBuiltin t) = Just t
  injectBuiltin _            = Nothing

instance Pretty Type where
  pretty (TBuiltin b  ) = pretty b
  pretty (TCon tcon ts) = parens (hsep $ pretty tcon : map pretty ts)
  pretty (TVar tvar   ) = pretty tvar<|MERGE_RESOLUTION|>--- conflicted
+++ resolved
@@ -30,20 +30,16 @@
   = TBuiltin (Builtin Type)         -- ^ Builtin types
   | TCon TConId [Type]              -- ^ Type constructor, e.g., Option '0
   | TVar TVarIdx                    -- ^ Type variables, e.g., '0
-<<<<<<< HEAD
-  deriving (Eq, Show, Ord)
+  deriving (Eq, Show, Ord, Typeable, Data)
 
 -- | Type scheme.
 data Scheme = Forall [TVarIdx] Type
-  deriving (Eq, Ord)
+  deriving (Eq, Ord, Typeable, Data)
 
 instance Show Scheme where
   show (Forall [] t) = "Forall . " ++ show t
   show (Forall args t)
     = "Forall " ++ unwords (map show args) ++ " . " ++ show t
-=======
-  deriving (Eq, Show, Typeable, Data)
->>>>>>> 84eeffe0
 
 instance TypeSystem Type where
   projectBuiltin = TBuiltin
