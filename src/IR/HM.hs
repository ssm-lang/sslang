--- conflicted
+++ resolved
@@ -446,10 +446,7 @@
 initTypeVars (I.Prim (I.PrimOp o@I.PrimSub) [e1, e2] annT) = inferPrimBinop o e1 e2 annT
 initTypeVars (I.Prim (I.PrimOp o@I.PrimMul) [e1, e2] annT) = inferPrimBinop o e1 e2 annT
 initTypeVars (I.Prim (I.PrimOp o@I.PrimDiv) [e1, e2] annT) = inferPrimBinop o e1 e2 annT
-<<<<<<< HEAD
 initTypeVars (I.Prim (I.PrimOp o@I.PrimMod) [e1, e2] annT) = inferPrimBinop o e1 e2 annT
-=======
->>>>>>> d095cee0
 initTypeVars (I.Prim (I.PrimOp o@I.PrimEq)  [e1, e2] annT) = inferPrimBinop o e1 e2 annT
 initTypeVars (I.Prim (I.PrimOp o@I.PrimNeq) [e1, e2] annT) = inferPrimBinop o e1 e2 annT
 initTypeVars (I.Prim (I.PrimOp o@I.PrimGt)  [e1, e2] annT) = inferPrimBinop o e1 e2 annT
@@ -654,10 +651,7 @@
 getType (I.Prim (I.PrimOp o@I.PrimSub) es@[_, _] _) = getTypePrimOp o es $ int 32
 getType (I.Prim (I.PrimOp o@I.PrimMul) es@[_, _] _) = getTypePrimOp o es $ int 32
 getType (I.Prim (I.PrimOp o@I.PrimDiv) es@[_, _] _) = getTypePrimOp o es $ int 32
-<<<<<<< HEAD
 getType (I.Prim (I.PrimOp o@I.PrimMod) es@[_, _] _) = getTypePrimOp o es $ int 32
-=======
->>>>>>> d095cee0
 getType (I.Prim (I.PrimOp o@I.PrimEq)  es@[_, _] _) = getTypePrimOp o es $ int 32
 getType (I.Prim (I.PrimOp o@I.PrimNeq) es@[_, _] _) = getTypePrimOp o es $ int 32
 getType (I.Prim (I.PrimOp o@I.PrimGt)  es@[_, _] _) = getTypePrimOp o es $ int 32
