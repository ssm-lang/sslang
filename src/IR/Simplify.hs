{-# LANGUAGE DerivingVia #-}

{- | Simple Inlining Optimization Pass

Performs preinline and postinline unconditionally.
TODO: Callsite Inline
-}
module IR.Simplify (
  simplifyProgram,
) where

import qualified Common.Compiler as Compiler
import Control.Monad.Except (MonadError (..))
import Control.Monad.State.Lazy (
  MonadState (put),
  State,
  StateT (..),
  evalStateT,
  execState,
  gets,
  modify,
 )
import Data.Bifunctor (second)
import Data.Generics (Typeable, everywhere, everywhereM, mkM, mkT)
import qualified Data.Map as M
import Data.Maybe (mapMaybe)
import qualified Data.Maybe as Ma
import IR.IR (extract, foldLet, unfoldApp, unfoldLambda)
import qualified IR.IR as I


type InVar = I.VarId


-- | type OutVar = I.VarId -- used by callsite inline
type InExpr = I.Expr I.Type


type OutExpr = I.Expr I.Type
type InScopeSet = String
type Context = String


type Subst = M.Map InVar SubstRng
data SubstRng = DoneEx OutExpr | SuspEx InExpr Subst
  deriving (Typeable)
  deriving (Show)


{-  | Occurrence Information for each binding

Dead: Does not appear at all
OnceSafe: Appears once, NOT inside a lambda
MultiSafe: The binder occurs at most ONCE in each of several distinct case branches;
           NONE of these ocurrences is inside a lambda
OnceUnsafe: Binder occurs exactly once, but inside a lambda.
MultiUnsafe: Binder may occur many times, including inside lambdas.
           Variables exported from the module are also makred MultiUnsafe.
LoopBreaker: Chosen to break dependency between mutually recursive defintions.
Never: Never inline; we use this to develop our inliner incrementally.
ConstructorFuncArg: We encountered a duplicate binder, which means it must be 
          from an auto-generated constructor function argument.
-}
data OccInfo
  = Dead
  | LoopBreaker -- TBD
  | OnceSafe
  | MultiSafe
  | OnceUnsafe
  | MultiUnsafe
  | Never
  | ConstructorFuncArg
  deriving (Show)
  deriving (Typeable)


-- | Simplifier Environment
data SimplEnv = SimplEnv
<<<<<<< HEAD
  { -- | 'occInfo' maps an identifier to its occurence category
    occInfo :: M.Map I.VarId OccInfo
  , -- | 'subst' maps an identifier to its substitution
    subst :: M.Map InVar SubstRng
  , -- | 'runs' stores how many times the simplifier has run so far
    runs :: Int
  , -- | 'countLambda' how many lambdas the occurence analyzer is inside
    countLambda :: Int
=======
  { occInfo :: M.Map I.VarId OccInfo
  -- ^ 'occInfo' maps an identifier to its occurence category
  , subst :: M.Map InVar SubstRng
  -- ^ 'subst' maps an identifier to its substitution
  , runs :: Int
  -- ^ 'runs' stores how many times the simplifier has run so far
  , countLambda :: Int
  -- ^ 'countLambda' how many lambdas the occurence analyzer is inside
  , countMatch :: Int
  -- ^ 'countLambda' how many matches the occurence analyzer is inside
>>>>>>> c92932fc
  }
  deriving (Show)
  deriving (Typeable)


-- | Simplifier Monad
newtype SimplFn a = SimplFn (StateT SimplEnv Compiler.Pass a)
  deriving (Functor) via (StateT SimplEnv Compiler.Pass)
  deriving (Applicative) via (StateT SimplEnv Compiler.Pass)
  deriving (Monad) via (StateT SimplEnv Compiler.Pass)
  deriving (MonadFail) via (StateT SimplEnv Compiler.Pass)
  deriving (MonadError Compiler.Error) via (StateT SimplEnv Compiler.Pass)
  deriving (MonadState SimplEnv) via (StateT SimplEnv Compiler.Pass)
  deriving (Typeable)


-- | Run a SimplFn computation.
runSimplFn :: SimplFn a -> Compiler.Pass a
runSimplFn (SimplFn m) =
  evalStateT
    m
    SimplEnv
      { occInfo = M.empty
      , runs = 0
      , countLambda = 0
      , subst = M.empty
      }


-- | Add a binder to occInfo with category Dead by default
addOccVar :: I.VarId -> SimplFn ()
addOccVar binder = do
  m <- gets occInfo
  let m' = case M.lookup binder m of
        Nothing -> M.insert binder Dead m
        Just _ -> M.insert binder ConstructorFuncArg m
  modify $ \st -> st{occInfo = m'}


-- | Update occInfo for the binder since we just spotted it
updateOccVar :: I.VarId -> SimplFn ()
updateOccVar binder = do
  m <- gets occInfo
  insidel <- insideLambda
  let m' = case M.lookup binder m of
        Nothing ->
          error
            ( "UDPATE: We should already know about this binder "
                ++ show binder
                ++ " :"
                ++ show m
                ++ "!"
            )
        Just Dead ->
          if insidel
            then M.insert binder Never m
            else M.insert binder OnceSafe m
        Just _ -> M.insert binder ConstructorFuncArg m
  modify $ \st -> st{occInfo = m'}


{- | Add substitution to the substitution set

Suppose we want to replace x with y.
Then we call insertSubst x (SuspEx y {})
-}
insertSubst :: I.VarId -> SubstRng -> SimplFn ()
insertSubst binder rng = do
  m <- gets subst
  let m' = M.insert binder rng m
  modify $ \st -> st{subst = m'}


-- | Record that the ocurrence analyzer is looking inside a lambda
recordEnteringLambda :: SimplFn ()
recordEnteringLambda = do
  curCount <- gets countLambda
  modify $ \st -> st{countLambda = curCount + 1}


-- | Record that the ocurrence analyzer is no longer looking inside a lambda
recordExitingLambda :: SimplFn ()
recordExitingLambda = do
  curCount <- gets countLambda
  modify $ \st -> st{countLambda = curCount - 1}


-- | Returns whether ocurrence analyzer is currently looking inside a lambda
insideLambda :: SimplFn Bool
insideLambda = do
  curCount <- gets countLambda
  return (curCount /= 0)


{- | Entry-point to Simplifer.

Maps over top level definitions to create a new simplified Program
-}
simplifyProgram :: I.Program I.Type -> Compiler.Pass (I.Program I.Type)
simplifyProgram p = runSimplFn $ do
  _ <- runOccAnal p -- run the occurrence analyzer
  -- fail and print out the results of the occurence analyzer
  -- info <- runOccAnal p
  -- _ <- Compiler.unexpected $ show info
  simplifiedProgramDefs <- mapM simplTop (I.programDefs p)
  let fewerMatches = everywhere (mkT elimMatchArms) simplifiedProgramDefs
  return $ p{I.programDefs = fewerMatches} -- this whole do expression returns a Compiler.Pass

-- | Simplify a top-level definition
simplTop :: (I.Binder I.Type, I.Expr I.Type) -> SimplFn (I.Binder I.Type, I.Expr I.Type)
simplTop (v, e) = do
  (,) v <$> simplExpr M.empty "inscopeset" e "context"

{- | Simplify an IR expression.

Binders marked Oncesafe are inlined provided their RHS is pure.
In all other cases, the RHS of the binder is simplified.
If the simplified RHS is a variable or literal, the binder is inlined.
-}
simplExpr :: Subst -> InScopeSet -> InExpr -> Context -> SimplFn OutExpr
{- | Simplify Primitive Expression

  Simplify each of the arguments to prim
  For ex. 5 + g + h + (6 + v)
  Is the primitive "plus" followed by args 5, g, h, and (6 + v)
  SimpleExpr calls itself on each of "plus"'s arguments, then
  returns the result wrapped back up in an I.Prim IR node.
-}
simplExpr sub ins (I.Prim prim args t) cont = do
  args' <- mapM (($ cont) . simplExpr sub ins) args
  pure (I.Prim prim args' t)
<<<<<<< HEAD
=======

-- \| Simplify Match Expression
>>>>>>> c92932fc
simplExpr sub ins (I.Match scrutinee arms t) cont = do
  scrutinee' <- simplExpr sub ins scrutinee cont
  let (pats, rhss) = unzip arms
  rhss' <- sequence $ mapM (simplExpr sub ins) rhss cont
  let results = zip pats rhss'
  return (I.Match scrutinee' results t)
<<<<<<< HEAD
=======

-- \| Simplify Application Expression
>>>>>>> c92932fc
simplExpr sub ins (I.App lhs rhs t) cont = do
  lhs' <- simplExpr sub ins lhs cont
  rhs' <- simplExpr sub ins rhs cont
  return (I.App lhs' rhs' t)
<<<<<<< HEAD
simplExpr sub ins (I.Lambda binder body t) cont = do
  body' <- simplExpr sub ins body cont
  pure (I.Lambda binder body' t)
=======

-- \| Simplify Lambda Expression
simplExpr sub ins (I.Lambda binder body t) cont = do
  body' <- simplExpr sub ins body cont
  pure (I.Lambda binder body' t)

-- \| Simplify Variable Expression
>>>>>>> c92932fc
simplExpr _ ins var@(I.Var v _) cont = do
  m <- gets subst
  case M.lookup v m of
    Nothing -> pure var -- callsite inline, future work
    Just (SuspEx e s) -> simplExpr s ins e cont
    Just (DoneEx e) -> simplExpr M.empty ins e cont
<<<<<<< HEAD
=======

-- \| Simplify Let Expressions
>>>>>>> c92932fc
simplExpr sub ins (I.Let binders body t) cont = do
  simplified <- mapM simplBinder binders
  let (simplBinders, subs) = unzip simplified
  let binders' = Ma.catMaybes simplBinders
  let subs' = foldr1 (<>) subs
  body' <- simplExpr subs' ins body cont
  if null binders' then pure body' else pure (I.Let binders' body' t)
 where
  simplBinder
    :: (I.Binder t, I.Expr I.Type)
    -> SimplFn (Maybe (I.Binder t, I.Expr I.Type), Subst)
  simplBinder (binder, rhs) = do
    m <- gets occInfo
    case binder of
<<<<<<< HEAD
      (Just v) -> case M.lookup v m of
        (Just Never) -> do
          e' <- simplExpr sub ins rhs cont
          pure (Just (binder, e'), sub) -- never inline something marked never, but still possible to simplify RHS
        (Just ConstructorFuncArg) -> do
          e' <- simplExpr sub ins rhs cont
          pure (Just (binder, e'), sub) -- never inline something marked ConstructorFuncArg, but still possible to simplify RHS
=======
      (I.BindVar v _) -> case M.lookup v m of
>>>>>>> c92932fc
        (Just Dead) -> pure (Nothing, sub) -- get rid of this dead binding
        (Just OnceSafe) -> do
          if checkPure rhs
            then do
              insertSubst v $ SuspEx rhs M.empty
              let sub' = M.singleton v (SuspEx rhs sub)
              pure (Nothing, sub')
            else do
              e' <- simplExpr sub ins rhs cont
              pure (Just (binder, e'), sub)
        _ -> do
          -- preinline test FAILS, so do post inline unconditionally
          e' <- simplExpr sub ins rhs cont -- process the RHS
          case e' of
            -- x goes here.
            (I.Lit _ _) -> do
              insertSubst v $ DoneEx e'
              pure (Nothing, M.empty) -- PASSES postinline
            (I.Var _ _) -> do
              insertSubst v $ DoneEx e'
              pure (Nothing, M.empty) -- PASSES postinline
            _ -> do
              pure (Just (binder, e'), sub) -- FAILS postinline; someday callsite inline
      Nothing -> do
        e' <- simplExpr sub ins rhs cont
<<<<<<< HEAD
        pure (Just (binder, e'), sub) -- can't inline wildcards, but still possible to simplify e (RHS)
=======
        pure (Just (binder, e'), sub) -- can't inline wildcards

-- \| for all other expressions, don't do anything
>>>>>>> c92932fc
simplExpr _ _ e _ = pure e


{- | Run occurrence analyser over each top level function

Returns logging info as a string.
-}
runOccAnal :: I.Program I.Type -> SimplFn String
runOccAnal I.Program{I.programDefs = defs} = do
  defs' <- mapM swallowArgs defs
  info <- mapM (getOccInfoForDef . second occAnalExpr) defs'
  return (show info)
 where
  {- Take in a top level function, "swallows" its args, and return its body.

  "Swallow" means to add the argument to our occurrence info state.
  It returns a top level function without curried arguments; just the body.
  -}
<<<<<<< HEAD
  swallowArgs :: (I.VarId, I.Expr t) -> SimplFn (I.VarId, I.Expr t)
  swallowArgs (funcName, l@I.Lambda{}) = do
    addOccs (Just funcName) -- HACKY
=======
  swallowArgs :: (I.Binder t, I.Expr t) -> SimplFn (I.Binder t, I.Expr t)
  swallowArgs (funcName, l@I.Lambda{}) = do
    addOccs $ I.binderToVar funcName
>>>>>>> c92932fc
    let (args, body) = unfoldLambda l
    mapM_ (addOccs . I.binderToVar) args
    pure (funcName, body)
   where
    addOccs (Just nm) = addOccVar nm
    addOccs Nothing = pure ()
  swallowArgs (name, e) = pure (name, e)

  -- a hacky way to see the occurence info for each top def
  getOccInfoForDef :: (I.Binder I.Type, SimplFn (I.Expr I.Type, String)) -> SimplFn String
  getOccInfoForDef (v, tpl) = do
    (_, occinfo) <- tpl
    pure $
      "START topdef "
        ++ show v
        ++ " has OccInfo: "
        ++ show occinfo
        ++ " END"


-- | Run the Ocurrence Analyzer over an IR expression node
occAnalExpr :: I.Expr I.Type -> SimplFn (I.Expr I.Type, String)
<<<<<<< HEAD
=======


-- | Occurrence Analysis over Let Expression
>>>>>>> c92932fc
occAnalExpr l@(I.Let nameValPairs body _) = do
  mapM_
    ( \(binder, rhs) -> do
        _ <- occAnalExpr rhs
        case I.binderToVar binder of
          (Just nm) -> addOccVar nm
          _ -> pure ()
    )
    nameValPairs
  _ <- occAnalExpr body
  m <- gets occInfo
  pure (l, show m)
<<<<<<< HEAD
=======

-- \| Occurrence Analysis over Variable Expression
>>>>>>> c92932fc
occAnalExpr var@(I.Var v _) = do
  updateOccVar v
  m <- gets occInfo
  return (var, show m)
<<<<<<< HEAD
occAnalExpr l@(I.Lambda Nothing b _) = do
=======

-- \| Occurrence Analysis over Lambda Expression
occAnalExpr l@(I.Lambda (I.BindVar v _) b _) = do
>>>>>>> c92932fc
  recordEnteringLambda
  addOccVar v
  _ <- occAnalExpr b
  recordExitingLambda
  m <- gets occInfo
  pure (l, show m)
occAnalExpr l@(I.Lambda _ b _) = do
  recordEnteringLambda
  _ <- occAnalExpr b
  recordExitingLambda
  m <- gets occInfo
  pure (l, show m)
<<<<<<< HEAD
=======

-- \| Occurrence Analysis over Application Expression
>>>>>>> c92932fc
occAnalExpr a@(I.App lhs rhs _) = do
  _ <- occAnalExpr lhs
  _ <- occAnalExpr rhs
  m <- gets occInfo
  pure (a, show m)
<<<<<<< HEAD
=======

-- \| Occurrence Analysis over Primitve Expression
>>>>>>> c92932fc
occAnalExpr p@(I.Prim _ args _) = do
  mapM_ occAnalExpr args
  m <- gets occInfo
  pure (p, show m)
<<<<<<< HEAD
=======

-- \| Occurrence Analysis over Match Expression
>>>>>>> c92932fc
occAnalExpr p@(I.Match scrutinee arms _) = do
  _ <- occAnalExpr scrutinee
  mapM_ (occAnalAlt . fst) arms
  mapM_ (occAnalExpr . snd) arms
  m <- gets occInfo
  pure (p, show m)
<<<<<<< HEAD
=======

-- \| for all other expressions, don't do anything
>>>>>>> c92932fc
occAnalExpr e = do
  m <- gets occInfo
  pure (e, show m)


-- | Run Ocurrence Analyser Over a Match Arm
occAnalAlt :: I.Alt t -> SimplFn (I.Alt t, String)
occAnalAlt alt@(I.AltBinder binder) = do
  case I.binderToVar binder of
    (Just nm) -> addOccVar nm
    _ -> pure ()
  m <- gets occInfo
  pure (alt, show m)
occAnalAlt alt@(I.AltData _ alts _) = do
  mapM_ occAnalAlt alts
  m <- gets occInfo
  pure (alt, show m)
occAnalAlt lit = do
  m <- gets occInfo
  pure (lit, show m)


type IsPure = Bool
type CheckPure = State IsPure

{- | checkPure predicate to account for side effects when inlining

Return true when IR node is pure, false otherwise.
- Any operation on a reference type is considered impure
- Function Application is considered impure (for now)
- Variables are pure
- Literals are pure
- PrimOps with only pure arguments are pure
- Data Constructors with only pure arguments are pure
-}
checkPure :: I.Expr I.Type -> IsPure
checkPure e = runComp $ do
  everywhereM (mkM isPure) e
 where
  runComp :: CheckPure a -> IsPure
  runComp a = execState a True

-- | recursively determines if an IR node is pure
isPure :: I.Expr I.Type -> CheckPure (I.Expr I.Type)
isPure e@I.App{} =
  case unfoldApp e of
    (I.Data _ _, _) -> pure e
    (I.Lambda{}, _) -> pure e
    _ -> setNotPure e -- functions
isPure e@(I.Prim I.New _ _) = setNotPure e
isPure e@(I.Prim I.Dup _ _) = setNotPure e
isPure e@(I.Prim I.Drop _ _) = setNotPure e
isPure e@(I.Prim I.Deref _ _) = setNotPure e
isPure e@(I.Prim I.Assign _ _) = setNotPure e
isPure e@(I.Prim I.After _ _) = setNotPure e
isPure e@(I.Prim I.Par _ _) = setNotPure e
isPure e@(I.Prim I.Wait _ _) = setNotPure e
isPure e@(I.Prim I.Loop _ _) = setNotPure e
isPure e@(I.Prim I.Break _ _) = setNotPure e
isPure e@(I.Prim I.Now _ _) = setNotPure e
isPure e@(I.Prim (I.CQuote _) _ _) = setNotPure e
isPure e@(I.Prim (I.CCall _) _ _) = setNotPure e
isPure e@(I.Prim (I.FfiCall _) _ _) = setNotPure e
isPure e = pure e

-- | helper function for isPure
setNotPure :: I.Expr I.Type -> CheckPure (I.Expr I.Type)
setNotPure e = do put False; return e


-- | Reduce a match expression to a let expression (or just the RHS of an arm) if possible
elimMatchArms :: I.Expr I.Type -> I.Expr I.Type
elimMatchArms e@(I.Match scrut@I.App{} arms _) =
  let unfoldedScrut = unfoldApp scrut
      filtered = filter (checkForDConMatch unfoldedScrut . fst) arms
   in if null filtered
        then e -- we hit this case when scrut is a function application
        else case head filtered of -- otherwise, scrut is a data constructor application
          (I.AltData _ patargs, rhs) ->
            let letBinders = mapMaybe isMaybeLetBinder $ zip patargs dconargs
                dconargs = fst <$> snd unfoldedScrut
                isMaybeLetBinder :: (I.Alt, I.Expr I.Type) -> Maybe (I.Binder, I.Expr I.Type)
                isMaybeLetBinder (I.AltBinder b@(Just _), rhs') = Just (b, rhs')
                isMaybeLetBinder _ = Nothing
             in if null letBinders
                  then rhs
                  else foldLet letBinders rhs -- turn match arm pattern into nested let expression
          (_, rhs) -> rhs -- match arm pattern is a single variable or wild card
elimMatchArms (I.Match scrut@(I.Lit (I.LitIntegral _) _) arms _) =
  -- wildcard always matches, so the filtered list is always non-empty
  case head $ filter (checkForLitMatch scrut) arms of
    -- if variable, then turn into let
    (I.AltBinder b@(Just _), rhs) -> I.Let [(b, scrut)] rhs (extract rhs)
    -- if literal or catchall, just return the right hand side of the arm
    (_, rhs) -> rhs
elimMatchArms e = e


-- | Check if Literal scrutinee matches given arm
checkForLitMatch :: I.Expr I.Type -> (I.Alt, I.Expr I.Type) -> Bool
checkForLitMatch (I.Lit (I.LitIntegral v) _) (arm, _) =
  case arm of
    (I.AltLit (I.LitIntegral d)) -> d == v
    (I.AltBinder _) -> True
    _ -> False
checkForLitMatch _ _ = False -- we should never hit this case


-- | Check if Data Constructor scrutinee matches given arm
checkForDConMatch :: (I.Expr I.Type, [(I.Expr I.Type, I.Type)]) -> I.Alt -> Bool
checkForDConMatch (I.Data dcon _, args) arm =
  case arm of
    (I.AltData dconPat argPats) -> dcon == dconPat && compareArm argPats (fst <$> args)
    (I.AltBinder _) -> True
    _ -> False
 where
  compareArm [] [] = True
  compareArm (pat@(I.AltData _ _) : t) (app@I.App{} : t2) =
    checkForDConMatch (unfoldApp app) pat && compareArm t t2
  compareArm ((I.AltLit v) : t) (I.Lit v2 _ : t2) = v == v2 && compareArm t t2
  compareArm ((I.AltBinder _) : t) (_ : t2) = compareArm t t2
  compareArm _ _ = False
checkForDConMatch _ _ = False<|MERGE_RESOLUTION|>--- conflicted
+++ resolved
@@ -10,6 +10,9 @@
 ) where
 
 import qualified Common.Compiler as Compiler
+{-foldLet,-}
+
+import Control.Monad (when)
 import Control.Monad.Except (MonadError (..))
 import Control.Monad.State.Lazy (
   MonadState (put),
@@ -25,7 +28,7 @@
 import qualified Data.Map as M
 import Data.Maybe (mapMaybe)
 import qualified Data.Maybe as Ma
-import IR.IR (extract, foldLet, unfoldApp, unfoldLambda)
+import IR.IR (extract, unfoldApp, unfoldLambda)
 import qualified IR.IR as I
 
 
@@ -58,12 +61,12 @@
            Variables exported from the module are also makred MultiUnsafe.
 LoopBreaker: Chosen to break dependency between mutually recursive defintions.
 Never: Never inline; we use this to develop our inliner incrementally.
-ConstructorFuncArg: We encountered a duplicate binder, which means it must be 
+ConstructorFuncArg: We encountered a duplicate binder, which means it must be
           from an auto-generated constructor function argument.
 -}
 data OccInfo
   = Dead
-  | LoopBreaker -- TBD
+  | LoopBreaker -- TODO: mutual recursion
   | OnceSafe
   | MultiSafe
   | OnceUnsafe
@@ -76,7 +79,6 @@
 
 -- | Simplifier Environment
 data SimplEnv = SimplEnv
-<<<<<<< HEAD
   { -- | 'occInfo' maps an identifier to its occurence category
     occInfo :: M.Map I.VarId OccInfo
   , -- | 'subst' maps an identifier to its substitution
@@ -85,18 +87,8 @@
     runs :: Int
   , -- | 'countLambda' how many lambdas the occurence analyzer is inside
     countLambda :: Int
-=======
-  { occInfo :: M.Map I.VarId OccInfo
-  -- ^ 'occInfo' maps an identifier to its occurence category
-  , subst :: M.Map InVar SubstRng
-  -- ^ 'subst' maps an identifier to its substitution
-  , runs :: Int
-  -- ^ 'runs' stores how many times the simplifier has run so far
-  , countLambda :: Int
-  -- ^ 'countLambda' how many lambdas the occurence analyzer is inside
-  , countMatch :: Int
-  -- ^ 'countLambda' how many matches the occurence analyzer is inside
->>>>>>> c92932fc
+  , -- | 'mutualRecursion' whether the occurence analyzer encountered mutual recursion
+    mutualRecursion :: Bool
   }
   deriving (Show)
   deriving (Typeable)
@@ -123,6 +115,7 @@
       , runs = 0
       , countLambda = 0
       , subst = M.empty
+      , mutualRecursion = False
       }
 
 
@@ -132,6 +125,9 @@
   m <- gets occInfo
   let m' = case M.lookup binder m of
         Nothing -> M.insert binder Dead m
+        {- since we have name mangling, the only time we will add
+           a binder that is already present in occInfo is when we
+           encounter a constructor function argument. -}
         Just _ -> M.insert binder ConstructorFuncArg m
   modify $ \st -> st{occInfo = m'}
 
@@ -170,6 +166,16 @@
   modify $ \st -> st{subst = m'}
 
 
+-- | Record that mutual recursion was encountered
+recordMutualRecursion :: SimplFn ()
+recordMutualRecursion = modify $ \st -> st{mutualRecursion = True}
+
+
+-- | Returns whether ocurrence analyzer detected mutualRecursion
+foundMutualRecursion :: SimplFn Bool
+foundMutualRecursion = gets mutualRecursion
+
+
 -- | Record that the ocurrence analyzer is looking inside a lambda
 recordEnteringLambda :: SimplFn ()
 recordEnteringLambda = do
@@ -201,15 +207,21 @@
   -- fail and print out the results of the occurence analyzer
   -- info <- runOccAnal p
   -- _ <- Compiler.unexpected $ show info
-  simplifiedProgramDefs <- mapM simplTop (I.programDefs p)
-  let fewerMatches = everywhere (mkT elimMatchArms) simplifiedProgramDefs
-  return $ p{I.programDefs = fewerMatches} -- this whole do expression returns a Compiler.Pass
+  invalidResults <- foundMutualRecursion -- TODO: handle mutual recursion
+  if invalidResults
+    then pure p
+    else do
+      simplifiedProgramDefs <- mapM simplTop (I.programDefs p)
+      -- let fewerMatches = everywhere (mkT elimMatchArms) simplifiedProgramDefs
+      return $ p{I.programDefs = simplifiedProgramDefs} -- this whole do expression returns a Compiler.Pass
+
 
 -- | Simplify a top-level definition
 simplTop :: (I.Binder I.Type, I.Expr I.Type) -> SimplFn (I.Binder I.Type, I.Expr I.Type)
 simplTop (v, e) = do
   (,) v <$> simplExpr M.empty "inscopeset" e "context"
 
+
 {- | Simplify an IR expression.
 
 Binders marked Oncesafe are inlined provided their RHS is pure.
@@ -217,6 +229,8 @@
 If the simplified RHS is a variable or literal, the binder is inlined.
 -}
 simplExpr :: Subst -> InScopeSet -> InExpr -> Context -> SimplFn OutExpr
+
+
 {- | Simplify Primitive Expression
 
   Simplify each of the arguments to prim
@@ -228,31 +242,20 @@
 simplExpr sub ins (I.Prim prim args t) cont = do
   args' <- mapM (($ cont) . simplExpr sub ins) args
   pure (I.Prim prim args' t)
-<<<<<<< HEAD
-=======
 
 -- \| Simplify Match Expression
->>>>>>> c92932fc
 simplExpr sub ins (I.Match scrutinee arms t) cont = do
   scrutinee' <- simplExpr sub ins scrutinee cont
   let (pats, rhss) = unzip arms
   rhss' <- sequence $ mapM (simplExpr sub ins) rhss cont
   let results = zip pats rhss'
   return (I.Match scrutinee' results t)
-<<<<<<< HEAD
-=======
 
 -- \| Simplify Application Expression
->>>>>>> c92932fc
 simplExpr sub ins (I.App lhs rhs t) cont = do
   lhs' <- simplExpr sub ins lhs cont
   rhs' <- simplExpr sub ins rhs cont
   return (I.App lhs' rhs' t)
-<<<<<<< HEAD
-simplExpr sub ins (I.Lambda binder body t) cont = do
-  body' <- simplExpr sub ins body cont
-  pure (I.Lambda binder body' t)
-=======
 
 -- \| Simplify Lambda Expression
 simplExpr sub ins (I.Lambda binder body t) cont = do
@@ -260,18 +263,14 @@
   pure (I.Lambda binder body' t)
 
 -- \| Simplify Variable Expression
->>>>>>> c92932fc
 simplExpr _ ins var@(I.Var v _) cont = do
   m <- gets subst
   case M.lookup v m of
     Nothing -> pure var -- callsite inline, future work
     Just (SuspEx e s) -> simplExpr s ins e cont
     Just (DoneEx e) -> simplExpr M.empty ins e cont
-<<<<<<< HEAD
-=======
 
 -- \| Simplify Let Expressions
->>>>>>> c92932fc
 simplExpr sub ins (I.Let binders body t) cont = do
   simplified <- mapM simplBinder binders
   let (simplBinders, subs) = unzip simplified
@@ -280,23 +279,19 @@
   body' <- simplExpr subs' ins body cont
   if null binders' then pure body' else pure (I.Let binders' body' t)
  where
-  simplBinder
-    :: (I.Binder t, I.Expr I.Type)
-    -> SimplFn (Maybe (I.Binder t, I.Expr I.Type), Subst)
+  simplBinder ::
+    (I.Binder t, I.Expr I.Type) ->
+    SimplFn (Maybe (I.Binder t, I.Expr I.Type), Subst)
   simplBinder (binder, rhs) = do
     m <- gets occInfo
     case binder of
-<<<<<<< HEAD
-      (Just v) -> case M.lookup v m of
+      (I.BindVar v _) -> case M.lookup v m of
         (Just Never) -> do
           e' <- simplExpr sub ins rhs cont
           pure (Just (binder, e'), sub) -- never inline something marked never, but still possible to simplify RHS
         (Just ConstructorFuncArg) -> do
           e' <- simplExpr sub ins rhs cont
           pure (Just (binder, e'), sub) -- never inline something marked ConstructorFuncArg, but still possible to simplify RHS
-=======
-      (I.BindVar v _) -> case M.lookup v m of
->>>>>>> c92932fc
         (Just Dead) -> pure (Nothing, sub) -- get rid of this dead binding
         (Just OnceSafe) -> do
           if checkPure rhs
@@ -320,15 +315,11 @@
               pure (Nothing, M.empty) -- PASSES postinline
             _ -> do
               pure (Just (binder, e'), sub) -- FAILS postinline; someday callsite inline
-      Nothing -> do
+      _ -> do
         e' <- simplExpr sub ins rhs cont
-<<<<<<< HEAD
-        pure (Just (binder, e'), sub) -- can't inline wildcards, but still possible to simplify e (RHS)
-=======
         pure (Just (binder, e'), sub) -- can't inline wildcards
 
 -- \| for all other expressions, don't do anything
->>>>>>> c92932fc
 simplExpr _ _ e _ = pure e
 
 
@@ -347,15 +338,12 @@
   "Swallow" means to add the argument to our occurrence info state.
   It returns a top level function without curried arguments; just the body.
   -}
-<<<<<<< HEAD
-  swallowArgs :: (I.VarId, I.Expr t) -> SimplFn (I.VarId, I.Expr t)
-  swallowArgs (funcName, l@I.Lambda{}) = do
-    addOccs (Just funcName) -- HACKY
-=======
+  -- swallowArgs :: (I.VarId, I.Expr t) -> SimplFn (I.VarId, I.Expr t)
+  -- swallowArgs (funcName, l@I.Lambda{}) = do
+  --   addOccs (Just funcName) -- HACKY
   swallowArgs :: (I.Binder t, I.Expr t) -> SimplFn (I.Binder t, I.Expr t)
   swallowArgs (funcName, l@I.Lambda{}) = do
     addOccs $ I.binderToVar funcName
->>>>>>> c92932fc
     let (args, body) = unfoldLambda l
     mapM_ (addOccs . I.binderToVar) args
     pure (funcName, body)
@@ -378,40 +366,31 @@
 
 -- | Run the Ocurrence Analyzer over an IR expression node
 occAnalExpr :: I.Expr I.Type -> SimplFn (I.Expr I.Type, String)
-<<<<<<< HEAD
-=======
-
-
--- | Occurrence Analysis over Let Expression
->>>>>>> c92932fc
+-- \| Occurrence Analysis over Let Expression
 occAnalExpr l@(I.Let nameValPairs body _) = do
   mapM_
     ( \(binder, rhs) -> do
-        _ <- occAnalExpr rhs
         case I.binderToVar binder of
-          (Just nm) -> addOccVar nm
-          _ -> pure ()
+          (Just nm) -> do
+            addOccVar nm -- add name before processing RHS; allows for local recursive funcs
+            occAnalExpr rhs
+          _ -> occAnalExpr rhs
     )
     nameValPairs
   _ <- occAnalExpr body
+  -- if the let has more than one binder, record we've encountered mutual recursion
+  when (length nameValPairs > 1) recordMutualRecursion
   m <- gets occInfo
   pure (l, show m)
-<<<<<<< HEAD
-=======
 
 -- \| Occurrence Analysis over Variable Expression
->>>>>>> c92932fc
 occAnalExpr var@(I.Var v _) = do
   updateOccVar v
   m <- gets occInfo
   return (var, show m)
-<<<<<<< HEAD
-occAnalExpr l@(I.Lambda Nothing b _) = do
-=======
 
 -- \| Occurrence Analysis over Lambda Expression
 occAnalExpr l@(I.Lambda (I.BindVar v _) b _) = do
->>>>>>> c92932fc
   recordEnteringLambda
   addOccVar v
   _ <- occAnalExpr b
@@ -424,41 +403,29 @@
   recordExitingLambda
   m <- gets occInfo
   pure (l, show m)
-<<<<<<< HEAD
-=======
 
 -- \| Occurrence Analysis over Application Expression
->>>>>>> c92932fc
 occAnalExpr a@(I.App lhs rhs _) = do
   _ <- occAnalExpr lhs
   _ <- occAnalExpr rhs
   m <- gets occInfo
   pure (a, show m)
-<<<<<<< HEAD
-=======
 
 -- \| Occurrence Analysis over Primitve Expression
->>>>>>> c92932fc
 occAnalExpr p@(I.Prim _ args _) = do
   mapM_ occAnalExpr args
   m <- gets occInfo
   pure (p, show m)
-<<<<<<< HEAD
-=======
 
 -- \| Occurrence Analysis over Match Expression
->>>>>>> c92932fc
 occAnalExpr p@(I.Match scrutinee arms _) = do
   _ <- occAnalExpr scrutinee
   mapM_ (occAnalAlt . fst) arms
   mapM_ (occAnalExpr . snd) arms
   m <- gets occInfo
   pure (p, show m)
-<<<<<<< HEAD
-=======
 
 -- \| for all other expressions, don't do anything
->>>>>>> c92932fc
 occAnalExpr e = do
   m <- gets occInfo
   pure (e, show m)
@@ -483,6 +450,7 @@
 
 type IsPure = Bool
 type CheckPure = State IsPure
+
 
 {- | checkPure predicate to account for side effects when inlining
 
@@ -500,6 +468,7 @@
  where
   runComp :: CheckPure a -> IsPure
   runComp a = execState a True
+
 
 -- | recursively determines if an IR node is pure
 isPure :: I.Expr I.Type -> CheckPure (I.Expr I.Type)
@@ -524,61 +493,61 @@
 isPure e@(I.Prim (I.FfiCall _) _ _) = setNotPure e
 isPure e = pure e
 
+
 -- | helper function for isPure
 setNotPure :: I.Expr I.Type -> CheckPure (I.Expr I.Type)
 setNotPure e = do put False; return e
 
 
--- | Reduce a match expression to a let expression (or just the RHS of an arm) if possible
-elimMatchArms :: I.Expr I.Type -> I.Expr I.Type
-elimMatchArms e@(I.Match scrut@I.App{} arms _) =
-  let unfoldedScrut = unfoldApp scrut
-      filtered = filter (checkForDConMatch unfoldedScrut . fst) arms
-   in if null filtered
-        then e -- we hit this case when scrut is a function application
-        else case head filtered of -- otherwise, scrut is a data constructor application
-          (I.AltData _ patargs, rhs) ->
-            let letBinders = mapMaybe isMaybeLetBinder $ zip patargs dconargs
-                dconargs = fst <$> snd unfoldedScrut
-                isMaybeLetBinder :: (I.Alt, I.Expr I.Type) -> Maybe (I.Binder, I.Expr I.Type)
-                isMaybeLetBinder (I.AltBinder b@(Just _), rhs') = Just (b, rhs')
-                isMaybeLetBinder _ = Nothing
-             in if null letBinders
-                  then rhs
-                  else foldLet letBinders rhs -- turn match arm pattern into nested let expression
-          (_, rhs) -> rhs -- match arm pattern is a single variable or wild card
-elimMatchArms (I.Match scrut@(I.Lit (I.LitIntegral _) _) arms _) =
-  -- wildcard always matches, so the filtered list is always non-empty
-  case head $ filter (checkForLitMatch scrut) arms of
-    -- if variable, then turn into let
-    (I.AltBinder b@(Just _), rhs) -> I.Let [(b, scrut)] rhs (extract rhs)
-    -- if literal or catchall, just return the right hand side of the arm
-    (_, rhs) -> rhs
-elimMatchArms e = e
-
-
--- | Check if Literal scrutinee matches given arm
-checkForLitMatch :: I.Expr I.Type -> (I.Alt, I.Expr I.Type) -> Bool
-checkForLitMatch (I.Lit (I.LitIntegral v) _) (arm, _) =
-  case arm of
-    (I.AltLit (I.LitIntegral d)) -> d == v
-    (I.AltBinder _) -> True
-    _ -> False
-checkForLitMatch _ _ = False -- we should never hit this case
-
-
--- | Check if Data Constructor scrutinee matches given arm
-checkForDConMatch :: (I.Expr I.Type, [(I.Expr I.Type, I.Type)]) -> I.Alt -> Bool
-checkForDConMatch (I.Data dcon _, args) arm =
-  case arm of
-    (I.AltData dconPat argPats) -> dcon == dconPat && compareArm argPats (fst <$> args)
-    (I.AltBinder _) -> True
-    _ -> False
- where
-  compareArm [] [] = True
-  compareArm (pat@(I.AltData _ _) : t) (app@I.App{} : t2) =
-    checkForDConMatch (unfoldApp app) pat && compareArm t t2
-  compareArm ((I.AltLit v) : t) (I.Lit v2 _ : t2) = v == v2 && compareArm t t2
-  compareArm ((I.AltBinder _) : t) (_ : t2) = compareArm t t2
-  compareArm _ _ = False
-checkForDConMatch _ _ = False+{- | Reduce a match expression to a let expression (or just the RHS of an arm) if possible
+ elimMatchArms :: I.Expr I.Type -> I.Expr I.Type
+ elimMatchArms e@(I.Match scrut@I.App{} arms _) =
+   let unfoldedScrut = unfoldApp scrut
+       filtered = filter (checkForDConMatch unfoldedScrut . fst) arms
+    in if null filtered
+         then e -- we hit this case when scrut is a function application
+         else case head filtered of -- otherwise, scrut is a data constructor application
+           (I.AltData _ patargs, rhs) ->
+             let letBinders = mapMaybe isMaybeLetBinder $ zip patargs dconargs
+                 dconargs = fst <$> snd unfoldedScrut
+                 isMaybeLetBinder :: (I.Alt, I.Expr I.Type) -> Maybe (I.Binder, I.Expr I.Type)
+                 isMaybeLetBinder (I.AltBinder b@(Just _), rhs') = Just (b, rhs')
+                 isMaybeLetBinder _ = Nothing
+              in if null letBinders
+                   then rhs
+                   else foldLet letBinders rhs -- turn match arm pattern into nested let expression
+           (_, rhs) -> rhs -- match arm pattern is a single variable or wild card
+ elimMatchArms (I.Match scrut@(I.Lit (I.LitIntegral _) _) arms _) =
+   -- wildcard always matches, so the filtered list is always non-empty
+   case head $ filter (checkForLitMatch scrut) arms of
+     -- if variable, then turn into let
+     (I.AltBinder b@(Just _), rhs) -> I.Let [(b, scrut)] rhs (extract rhs)
+     -- if literal or catchall, just return the right hand side of the arm
+     (_, rhs) -> rhs
+ elimMatchArms e = e
+-}
+
+-- -- | Check if Literal scrutinee matches given arm
+-- checkForLitMatch :: I.Expr I.Type -> (I.Alt, I.Expr I.Type) -> Bool
+-- checkForLitMatch (I.Lit (I.LitIntegral v) _) (arm, _) =
+--   case arm of
+--     (I.AltLit (I.LitIntegral d)) -> d == v
+--     (I.AltBinder _) -> True
+--     _ -> False
+-- checkForLitMatch _ _ = False -- we should never hit this case
+
+-- -- | Check if Data Constructor scrutinee matches given arm
+-- checkForDConMatch :: (I.Expr I.Type, [(I.Expr I.Type, I.Type)]) -> I.Alt -> Bool
+-- checkForDConMatch (I.Data dcon _, args) arm =
+--   case arm of
+--     (I.AltData dconPat argPats) -> dcon == dconPat && compareArm argPats (fst <$> args)
+--     (I.AltBinder _) -> True
+--     _ -> False
+--  where
+--   compareArm [] [] = True
+--   compareArm (pat@(I.AltData _ _) : t) (app@I.App{} : t2) =
+--     checkForDConMatch (unfoldApp app) pat && compareArm t t2
+--   compareArm ((I.AltLit v) : t) (I.Lit v2 _ : t2) = v == v2 && compareArm t t2
+--   compareArm ((I.AltBinder _) : t) (_ : t2) = compareArm t t2
+--   compareArm _ _ = False
+-- checkForDConMatch _ _ = False