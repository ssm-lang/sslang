--- conflicted
+++ resolved
@@ -335,12 +335,7 @@
 insertAlt (I.AltLit     l      , e   ) = (I.AltLit l, ) <$> insertExpr e
 insertAlt (I.AltData dcon binds, body) = do
   body' <- insertExpr body
-<<<<<<< HEAD
-  return
-    (I.AltData dcon binds, foldr (dropDupLet . I.getAltDefault) body' binds)
-=======
   return (I.AltData dcon binds, foldr (dropDupLet . I.getAltDefault) body' binds)
->>>>>>> 315705a9
  where
   dropDupLet Nothing  e = e
   dropDupLet (Just v) e = makeDrop
