--- conflicted
+++ resolved
@@ -22,22 +22,13 @@
 import           Data.Bifunctor                 ( Bifunctor(..) )
 import           IR.Types.TypeSystem            ( TypeDef(..) )
 
-<<<<<<< HEAD
-import           Prelude                 hiding ( (<>)
-                                                , GT
-                                                , LT
-                                                , id
-                                                )
 import           Prettyprinter
 
--- | Top-level compilation unit.
-=======
 {- | Top-level compilation unit.
 
 `t' is the type system in use, e.g., "IR.Types.Flat"
 
 -}
->>>>>>> f31f3cb5
 data Program t = Program
   { programEntry :: VarId
   , programDefs  :: [(VarId, Expr t)]
@@ -286,18 +277,6 @@
   wfPrim (PrimOp PrimLe    ) [_, _]    = True
   wfPrim _                   _         = False
 
-instance (Pretty t) => Show (Expr t) where
-  show p = show $ pretty p
-
-instance Show Primitive where
-  show p = show $ pretty p
-
-instance Show Literal where
-  show p = show $ pretty p
-
-instance (Pretty t) => Show (Program t) where
-  show p = show $ pretty p
-
 instance Pretty Literal where
   pretty (LitIntegral i) = pretty "LitInt" <+>pretty (show i)
   pretty (LitBool     b) = pretty "LitBool" <+>pretty (show b)
@@ -311,7 +290,7 @@
   pretty Deref      = pretty "deref"
   pretty Assign     = pretty "<-"
   pretty After      = pretty "after"
-  pretty Fork       = pretty "fork"
+  pretty Par        = pretty "par"
   pretty Wait       = pretty "wait"
   pretty Loop       = pretty "loop"
   pretty Break      = pretty "break"
