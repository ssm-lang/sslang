--- conflicted
+++ resolved
@@ -6,67 +6,6 @@
 {-# LANGUAGE ViewPatterns #-}
 
 -- | Sslang's intermediate representation and its associated helpers.
-<<<<<<< HEAD
-module IR.IR
-  ( Program(..)
-  , TypeDef(..)
-  , TypeVariant(..)
-  , Binder
-  , Literal(..)
-  , PrimOp(..)
-  , Primitive(..)
-  , Expr(..)
-  , Alt(..)
-  , VarId(..)
-  , TConId(..)
-  , DConId(..)
-  , ExceptType(..)
-  , Type
-  , Annotation
-  , Annotations
-  , variantFields
-  , wellFormed
-  , foldLambda
-  , unfoldLambda
-  , extract
-  , inject
-  , foldApp
-  , unfoldApp
-  , foldLet
-  , isValue
-  , getAltDefault
-  ) where
-import           Common.Identifiers             ( Binder
-                                                , CSym(..)
-                                                , DConId(..)
-                                                , HasFreeVars(..)
-                                                , TConId(..)
-                                                , TVarId(..)
-                                                , VarId(..)
-                                                )
-import           Common.Pretty
-import           Control.Monad                  ( void )
-import           Data.Data                      ( Data
-                                                , Typeable
-                                                )
-
-import           Data.Maybe                     ( catMaybes
-                                                , maybeToList
-                                                )
-import qualified Data.Set                      as S
-import           Data.Set                       ( (\\) )
-import           IR.Types.Type                  ( Annotation
-                                                , Annotations
-                                                , pattern Arrow
-                                                , Type
-                                                , unfoldArrow
-                                                )
-
-{- | Top-level compilation unit.
-
-@t@ is the type system in use, e.g., "IR.Types.Flat"
--}
-=======
 module IR.IR (
   Program (..),
   SymInfo (..),
@@ -133,7 +72,6 @@
 
 
 -- | Top-level compilation unit, parameterized by the type system.
->>>>>>> c92932fc
 data Program t = Program
   { programEntry :: VarId
   , cDefs :: String
@@ -471,11 +409,11 @@
   chain v@(Binder _ t) b = Lambda v b $ t `Arrow` extract b
 
 
--- | Create a let chain given a list of argument-type pairs and a body.
-foldLet :: [(Binder, Expr Type)] -> Expr Type -> Expr Type
-foldLet (h:t) body = x 
-  where x = Let [h] (foldLet t body) (extract body)
-foldLet [] body = body
+-- -- | Create a let chain given a list of argument-type pairs and a body.
+-- foldLet :: [(Binder, Expr Type)] -> Expr Type -> Expr Type
+-- foldLet (h:t) body = x 
+--   where x = Let [h] (foldLet t body) (extract body)
+-- foldLet [] body = body
 
 
 -- | Whether an expression is a value.
