--- conflicted
+++ resolved
@@ -1,7 +1,4 @@
-<<<<<<< HEAD
-=======
 {-# LANGUAGE DeriveDataTypeable #-}
->>>>>>> a89af550
 -- | Sslang's intermediate representation and its associated helpers.
 module IR.IR
   ( Program(..)
@@ -38,12 +35,7 @@
 
 {- | Top-level compilation unit.
 
-<<<<<<< HEAD
-@t@ is the type system in use, e.g., 'IR.Types.Flat'
-=======
-'t' is the type system in use, e.g., "IR.Types.Flat"
-
->>>>>>> a89af550
+@t@ is the type system in use, e.g., "IR.Types.Flat"
 -}
 data Program t = Program
   { programEntry :: VarId
