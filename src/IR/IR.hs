{-# LANGUAGE DeriveDataTypeable #-}
{-# LANGUAGE FlexibleInstances #-}
{-# LANGUAGE PatternSynonyms #-}
{-# LANGUAGE DeriveTraversable #-}
{-# LANGUAGE MultiParamTypeClasses #-}
{-# LANGUAGE ViewPatterns #-}
-- | Sslang's intermediate representation and its associated helpers.
module IR.IR
  ( Program(..)
  , TypeDef(..)
  , TypeVariant(..)
  , Binder
  , Literal(..)
  , PrimOp(..)
  , Primitive(..)
  , Expr(..)
  , Alt(..)
  , VarId(..)
  , TConId(..)
  , DConId(..)
  , Type
  , Annotation
  , Annotations
  , variantFields
  , wellFormed
  , foldLambda
  , unfoldLambda
  , extract
  , inject
  , foldApp
  , unfoldApp
  , isValue
  , getAltDefault
  ) where
import           Common.Identifiers             ( Binder
                                                , CSym(..)
                                                , DConId(..)
                                                , HasFreeVars(..)
                                                , TConId(..)
                                                , TVarId(..)
                                                , VarId(..)
                                                )
import           Common.Pretty
import           Control.Monad                  ( void )
import           Data.Data                      ( Data
                                                , Typeable
                                                )

import           Data.Maybe                     ( catMaybes
                                                , maybeToList
                                                )
import qualified Data.Set                      as S
import           Data.Set                       ( (\\) )
import           IR.Types.Type                  ( Annotation
                                                , Annotations
                                                , pattern Arrow
                                                , Type
                                                , unfoldArrow
                                                )

{- | Top-level compilation unit.

@t@ is the type system in use, e.g., "IR.Types.Flat"
-}
data Program t = Program
  { programEntry :: VarId
  , cDefs        :: String
  , externDecls  :: [(VarId, Type)]
  , programDefs  :: [(VarId, Expr t)]
  , typeDefs     :: [(TConId, TypeDef)]
  }
  deriving (Eq, Show, Typeable, Data, Functor)


{- | The type definition associated with a type constructor.
A definition for `data MyList a = Cons a (MyList a) | Nil` looks like:
@
  TypeDef { targs = [a]
          , [ ("Cons", VariantUnnamed [TVar a, TCon ("MyList" [TVar a])])
            , ("Nil", VariantUnnamed [])
            ]
          }
@
(Data constructors for identifiers are omitted for brevity.)
Note that for a flat type system, where all type constructors are nullary, targs
will just be set to [].
-}
data TypeDef = TypeDef
  { variants :: [(DConId, TypeVariant)]
  , targs    :: [TVarId]
  }
  deriving (Show, Eq, Typeable, Data)

-- | Arguments to a data constructor, whose fields may or may not be named
data TypeVariant
  = VariantNamed [(VarId, Type)] -- ^ A record with named fields
  | VariantUnnamed [Type]        -- ^ An algebraic type with unnamed fields
  deriving (Show, Eq, Typeable, Data)


{- | Literal values supported by the language.

Note that these don't carry any connotation of type: @1@ just means @1@,
-}
data Literal
  = LitIntegral Integer
  | LitEvent
  deriving (Eq, Show, Typeable, Data)

{- | Primitive operations.

These should be the kinds of functions one may expect to be available as
operators in C, or as instructions in an assembly language.

For simplicity and consistency, they should be:

- Pure (i.e., side-effectful iff operands are side-effectful, i.e., no @=@)
- Strict in all operands (i.e., no @&&@ or @||@)

We can instead implement short-circuit control flow using match statements.
-}
data PrimOp
  = PrimNeg     -- ^ negation, i.e., -x
  | PrimNot     -- ^ logical not, i.e., !x
  | PrimBitNot  -- ^ bitwise not, i.e., ~x
  | PrimAdd     -- ^ addition, i.e., x + y
  | PrimSub     -- ^ subtraction, i.e., x - y
  | PrimMul     -- ^ multiplication, i.e., x * y
  | PrimDiv     -- ^ division, i.e., x / y
  | PrimMod     -- ^ modulus, i.e., x % y
  | PrimBitAnd  -- ^ bitwise-and, i.e., x & y
  | PrimBitOr   -- ^ bitwise-or, i.e., x | y
  | PrimEq      -- ^ equality, i.e., x == y
  | PrimNeq     -- ^ equality, i.e., x != y
  | PrimGt      -- ^ greater than, i.e., x > y
  | PrimGe      -- ^ greater than or equal to, i.e., x >= y
  | PrimLt      -- ^ less than, i.e., x < y
  | PrimLe      -- ^ less than or equal to, i.e., x <= y
  deriving (Eq, Show, Typeable, Data)

-- | Primitive functions for side-effects and imperative control flow.
data Primitive
  = New
  {- ^ @New e@ allocates a schedule variable initialized to @e@, and
  returns a reference to it.
  -}
  | Dup
  {- ^ @Dup r@ dups the reference @r@ and returns @r@. -}
  | Drop
  {- ^ @Drop e r@ evaluates to @e@, but also drops @r@. -}
  | Deref
  {- ^ @Deref r@ dereferences reference @r@ to obtain its value. -}
  | Assign
  {- ^ @Assign r e@ instantly assigns value @e@ to reference @r@. -}
  | After
  {- ^ @After t r e@ assigns @e@ to reference @r@ after time @t@. -}
  | Par
  {- ^ @Par  es+@ evaluates expressions @es@ concurrently. -}
  | Wait
  {- ^ @Wait rs+@ waits for an assignment to any reference in @rs@. -}
  | Loop
  {- ^ @Loop b@ loops body @b@ forever. -}
  | Break
  {- ^ @Break@ breaks out of the innermost loop. -}
  | Now
  {- ^ @Now@ obtains the value of the current instant -}
  | PrimOp PrimOp
  {- ^ Inlined C expression code. -}
  | CQuote String
  {- ^ Primitive operator. -}
  | CCall CSym
  {- ^ Direct call to arbitrary C function (NOTE: HACKY). -}
  | FfiCall VarId
  {- ^ Call to well-typed extern symbol. -}
  deriving (Eq, Show, Typeable, Data)

{- | Expressions, based on the let-polymorphic lambda calculus.

@t@ represents the type of this expression, e.g., 'IR.Types.Flat'. At
various stages, this may represent a richer or simpler type
system. The type is embedded in each data constructor so as to
type-annotate the entire expression tree.

Designed for side effects with call-by-value evaluation order. Basic
sequencing can be recovered through let-bindings:

> let _ = stmt1 in
> let _ = stmt2 in
> ...

Effects of @stmt1@ take place before that of @stmt2@.
-}
data Expr t
  = Var VarId t
  {- ^ @Var n t@ is a variable named @n@ of type @t@. -}
  | Data DConId t
  {- ^ @Data d t@ is a data constructor named @d@ of type @t@. -}
  | Lit Literal t
  {- ^ @Lit l t@ is a literal value @l@ of type @t@. -}
  | App (Expr t) (Expr t) t
  {- ^ @App f a t@ applies function @f@ to argument @a@, producing a value of
  type @t@.
  -}
  | Let [(Binder, Expr t)] (Expr t) t
  {- ^ @Let [(n, v)] b t@ binds value @v@ to variable @v@ in its body @b@.

  The bindings list may only be of length greater than 1 for a set of mutually
  co-recursive functions.
  -}
  | Lambda Binder (Expr t) t
  {- ^ @Lambda v b t@ constructs an anonymous function of type @t@ that binds
  a value to parameter @v@ in its body @b@.
  -}
  | Match (Expr t) [(Alt, Expr t)] t
  {- ^ @Match s alts t@ pattern-matches on scrutinee @s@ against alternatives
  @alts@, each producing a value of type @t@.
  -}
  | Prim Primitive [Expr t] t
  {- ^ @Prim p es t@ applies primitive @p@ arguments @es@, producing a value
  of type @t@.
  -}
  | NoExpr t
  deriving (Eq, Show, Typeable, Data, Functor, Foldable, Traversable)

-- | An alternative in a pattern-match.
data Alt
  = AltData DConId [Alt]
<<<<<<< HEAD
  -- ^ @AltData d vs@ matches data constructor @d@, and names dcon members @vs@.
=======
  -- ^ @AltData d vs@ matches data constructor @d@, and recursive patterns @alts@.
>>>>>>> 315705a9
  | AltLit Literal
  -- ^ @AltLit l@ matches against literal @l@, producing expression @e@.
  | AltBinder Binder
  -- ^ @AltBinder v@ matches anything, and bound to name @v@.
  deriving (Eq, Show, Typeable, Data)

-- | The number of fields in a 'TypeVariant'.
variantFields :: TypeVariant -> Int
variantFields (VariantNamed   fields) = length fields
variantFields (VariantUnnamed fields) = length fields

-- | Extract the type carried by an 'Expr'.
extract :: Expr t -> t
extract (Var  _ t    ) = t
extract (Data _ t    ) = t
extract (Lit  _ t    ) = t
extract (Let    _ _ t) = t
extract (Lambda _ _ t) = t
extract (App    _ _ t) = t
extract (Match  _ _ t) = t
extract (Prim   _ _ t) = t
extract (NoExpr t    ) = t

-- | Replace the top-level type carried by an 'Expr'.
inject :: t -> Expr t -> Expr t
inject t (Var  v _      ) = Var v t
inject t (Data d _      ) = Data d t
inject t (Lit  l _      ) = Lit l t
inject t (Let    ds b  _) = Let ds b t
inject t (Lambda xs b  _) = Lambda xs b t
inject t (App    h  a  _) = App h a t
inject t (Match  s  as _) = Match s as t
inject t (Prim   p  es _) = Prim p es t
inject t (NoExpr _      ) = NoExpr t

{- | Collect a curried application into the function and argument list.

The type accompanying each argument represents type produced by the
application, and is extracted from the 'App' node that this function unwraps.

For example, the term @f a b@ (where @a: A@ and @b: B@) would be represented by
the following AST:
@@
(App (App (Var f (A -> B -> C)) (Var a A) (B -> C)) (Var b B) C)
@@

which, when unzipped, gives:

@@
(Var f (A -> B -> C)) [(Var a A, B -> C), (Var b B, C)]
@@

'unfoldApp' is the inverse of 'foldApp'.
-}
unfoldApp :: Expr t -> (Expr t, [(Expr t, t)])
unfoldApp (App lhs rhs t) =
  let (fn, args) = unfoldApp lhs in (fn, args ++ [(rhs, t)])
unfoldApp e = (e, [])

{- | Apply a function to zero or more arguments.

'foldApp' is the inverse of 'unfoldApp'.
-}
foldApp :: Expr t -> [(Expr t, t)] -> Expr t
foldApp = foldr $ \(a, t) f -> App f a t

-- | Collect a curried list of function arguments from a nesting of lambdas.
unfoldLambda :: Expr t -> ([Binder], Expr t)
unfoldLambda (Lambda a b _) =
  let (as, body) = unfoldLambda b in (a : as, body)
unfoldLambda e = ([], e)

-- | Create a lambda chain given a list of argument-type pairs and a body.
foldLambda :: [(Binder, Type)] -> Expr Type -> Expr Type
foldLambda args body = foldr chain body args
  where chain (v, t) b = Lambda v b $ t `Arrow` extract b

-- | Whether an expression is a value.
isValue :: Expr t -> Bool
isValue Var{}    = True
isValue Data{}   = True
isValue Lit{}    = True
isValue Lambda{} = True
isValue _        = False

<<<<<<< HEAD
-- Retrieve binder from Alt, assuming it is AltDefault.
getAltDefault :: Alt -> Binder
getAltDefault (AltDefault b) = b
getAltDefault _ =
  error "Compiler Error: Should not have recursive patterns here"
=======
-- | Retrieve binder from Alt, assuming it is AltBinder.
getAltDefault :: Alt -> Binder
getAltDefault (AltBinder b) = b
getAltDefault _ = error 
  "Compiler Error: Should not have recursive patterns here"
>>>>>>> 315705a9

instance HasFreeVars (Expr t) VarId where
  freeVars (Var v _)                        = S.singleton v
  freeVars Data{}                           = S.empty
  freeVars Lit{}                            = S.empty
  freeVars (App    l                  r  _) = freeVars l `S.union` freeVars r
  freeVars (Lambda (maybeToList -> v) b  _) = freeVars b \\ S.fromList v
  freeVars (Prim   _                  es _) = S.unions $ map freeVars es
  freeVars (Let (unzip ->(bs, ds)) b _) =
    S.unions (map freeVars $ b : ds) \\ S.fromList (catMaybes bs)
  freeVars (Match s as _) = S.unions (freeVars s : map freeAltVars as)
   where
    freeAltVars :: (Alt, Expr t) -> S.Set VarId
    freeAltVars (a, e) = freeVars e \\ altBinders a
    altBinders (AltData _ bs                 ) = S.unions $ map altBinders bs
    altBinders (AltLit     _                 ) = S.empty
<<<<<<< HEAD
    altBinders (AltDefault (maybeToList -> v)) = S.fromList v
  freeVars (NoExpr _) = S.empty
=======
    altBinders (AltBinder (maybeToList -> v)) = S.fromList v
>>>>>>> 315705a9

{- | Predicate of whether an expression "looks about right".

Description left deliberately vague so that we have the flexibility to
strengthen this predicate. For now, we just check that all primitives are
applied to the right number of arguments.

This predicate also provides a template to recursively traverse through all
sub-expressions of an expression.
-}
wellFormed :: Expr t -> Bool
wellFormed (Var  _ _          ) = True
wellFormed (Data _ _          ) = True
wellFormed (Lit  _ _          ) = True
wellFormed (Let    defs b    _) = all (wellFormed . snd) defs && wellFormed b
wellFormed (Lambda _    b    _) = wellFormed b
wellFormed (App    f    a    _) = wellFormed f && wellFormed a
wellFormed (Match  s    alts _) = wellFormed s && all (wellFormed . snd) alts
wellFormed (Prim   p    es   _) = wfPrim p es && all wellFormed es
 where
  wfPrim New                  [_]       = True
  wfPrim Dup                  [_]       = True
  wfPrim Drop                 [_, _]    = True
  wfPrim Deref                [_]       = True
  wfPrim Assign               [_, _]    = True
  wfPrim After                [_, _, _] = True
  wfPrim Par                  (_ : _)   = True
  wfPrim Wait                 (_ : _)   = True
  wfPrim Break                []        = True
  wfPrim Now                  [_]       = True
  wfPrim (CCall   _         ) _         = True
  wfPrim (FfiCall _         ) [_]       = True
  wfPrim (PrimOp  PrimNeg   ) [_]       = True
  wfPrim (PrimOp  PrimNot   ) [_]       = True
  wfPrim (PrimOp  PrimBitNot) [_]       = True
  wfPrim (PrimOp  PrimAdd   ) [_, _]    = True
  wfPrim (PrimOp  PrimSub   ) [_, _]    = True
  wfPrim (PrimOp  PrimMul   ) [_, _]    = True
  wfPrim (PrimOp  PrimDiv   ) [_, _]    = True
  wfPrim (PrimOp  PrimMod   ) [_, _]    = True
  wfPrim (PrimOp  PrimBitAnd) [_, _]    = True
  wfPrim (PrimOp  PrimBitOr ) [_, _]    = True
  wfPrim (PrimOp  PrimEq    ) [_, _]    = True
  wfPrim (PrimOp  PrimGt    ) [_, _]    = True
  wfPrim (PrimOp  PrimGe    ) [_, _]    = True
  wfPrim (PrimOp  PrimLt    ) [_, _]    = True
  wfPrim (PrimOp  PrimLe    ) [_, _]    = True
  wfPrim _                    _         = False
wellFormed (NoExpr _) = True

{- | Pretty Typeclass: pretty print the IR

Adds 
* indentation and line breaks
* some parens (not minimal parens, but fewer than around every node)
Omits 
* let _ =
* type annotations
Reverts
* curried funcs of one arg back to multiple arg funcs
-}
instance Pretty (Program Type) where
  pretty Program { programDefs = ds, typeDefs = tys, externDecls = xds } =
    vsep $ punctuate line tops
   where
    tops =
      map prettyTypDef tys ++ map prettyExternDecl xds ++ map prettyFuncDef ds

    -- Generates readable Doc representation of an IR Top Level Function
    prettyFuncDef :: (VarId, Expr Type) -> Doc ann
    prettyFuncDef (v, l@(Lambda _ _ ty)) =
      pretty v <+> typSig <+> pretty "=" <+> line <> indent
        2
        (pretty (void body))
     where
      typSig = hsep args <+> rarrow <+> pretty retTy
      args   = zipWith
        (\arg t -> parens $ pretty arg <+> pretty ":" <+> pretty t)
        argIds
        argTys
      (argIds, body ) = unfoldLambda l
      (argTys, retTy) = unfoldArrow ty -- FIXME
    prettyFuncDef (v, e) = pretty v <+> pretty "=" <+> pretty (void e)

    prettyExternDecl :: (Pretty t) => (VarId, t) -> Doc ann
    prettyExternDecl (v, t) =
      pretty "extern" <+> pretty v <+> colon <+> pretty t

    -- Generates readable Doc representation of an IR Type Definition
    prettyTypDef :: (TConId, TypeDef) -> Doc ann
    prettyTypDef (tcon, TypeDef { variants = vars }) =
      pretty "type"
        <+> pretty tcon
        <+> line
        <>  indent indentNo (vsep $ map prettyDCon vars)
        <>  line
    prettyDCon :: (DConId, TypeVariant) -> Doc ann
    prettyDCon (dcon, VariantNamed argz) =
      pretty dcon <+> hsep (pretty . snd <$> argz)
    prettyDCon (dcon, VariantUnnamed argz) =
      pretty dcon <+> hsep (pretty <$> argz)


-- | Pretty prints IR Expr nodes without type annotations
instance Pretty (Expr ()) where
  pretty a@App{} = pretty nm <+> hsep (parenz . fst <$> args)
   where
    (nm, args) = unfoldApp a
    -- insert (usually) necessary parens
    parenz :: Expr () -> Doc ann
    parenz v@(Var _ _) = pretty v  -- variables
    parenz l@(Lit _ _) = pretty l  -- literals
    parenz e           = parens (pretty e)
    -- TODO: minimum parens algo
  pretty (Prim Wait es _           ) = pretty "wait" <+> vsep (map pretty es)
  pretty (Var v _                  ) = pretty v
  pretty (Lambda a              b _) = pretty "fun" <+> pretty a <+> pretty b
  pretty (Let    [(Nothing, e)] b _) = pretty e <> line <> pretty b
  pretty (Let    as             b _) = letexpr
   where
    letexpr = pretty "let" <+> vsep (map def as) <> line <> pretty b
    def (Just v , e) = pretty v <+> equals <+> align (pretty e)
    def (Nothing, e) = pretty '_' <+> equals <+> align (pretty e)
  pretty (Prim After [d, l, r] _) = ae
   where
    ae =
      pretty "after" <+> pretty d <> comma <+> pretty l <+> larrow <+> pretty r
  pretty (Prim  Assign [l, r] _) = parens $ pretty l <+> larrow <+> pretty r
  pretty (Match s      as     _) = pretty "match" <+> pretty s <> line <> arms
   where
    arms = vsep (map (indent indentNo . arm) as)
    arm :: (Alt, Expr ()) -> Doc ann
    arm (a, e) = pretty a <+> equals <+> align (pretty e)
  pretty (Prim Loop [b] _) =
    pretty "loop" <> line <> indent indentNo (pretty b)
  pretty (Prim (PrimOp po) [l, r] _) = pretty l <+> pretty po <+> pretty r
  pretty (Data d _                 ) = pretty d
  pretty (Lit  l _                 ) = pretty l
  pretty (Prim New [r] _           ) = pretty "new" <+> pretty r
  pretty (Prim Dup [r] _           ) = pretty "__dup" <+> parens (pretty r)
  pretty (Prim Drop [e, r] _) =
    pretty "__drop"
      <+> parens (line <> indent 2 (pretty e) <> line)
      <+> pretty r
  pretty (Prim Deref [r] _) = pretty "deref" <+> parens (pretty r)
  pretty (Prim Par   es  _) = pretty "par" <+> block dbar (map pretty es)
  pretty (Prim Break []  _) = pretty "break"
  pretty (Prim (CCall s) es _) =
    pretty "$" <> pretty s <> parens (hsep $ punctuate comma $ map pretty es)
  pretty (Prim (FfiCall s) es _) = pretty s <+> hsep (map (parens . pretty) es)
  pretty (Prim (CQuote  s) [] _) = pretty "$$" <> pretty s <> pretty "$$"
  pretty (NoExpr _             ) = error "can't happen"

  -- pretty (Prim Return [e] _        ) = pretty "return" <+> braces (pretty e)
  pretty (Prim p _ _) = error "Primitive expression not well-formed: " $ show p

instance Pretty Alt where
  pretty (AltData a b        ) = pretty a <+> hsep (map pretty b)
  pretty (AltLit     a       ) = pretty a
  pretty (AltBinder (Just v)) = pretty v
  pretty (AltBinder Nothing ) = pretty '_'

instance Pretty Literal where
  pretty (LitIntegral i) = pretty $ show i
  pretty LitEvent        = pretty "()"

instance Pretty PrimOp where
  pretty PrimNeg    = pretty "-"
  pretty PrimNot    = pretty "!"
  pretty PrimBitNot = pretty "~"
  pretty PrimAdd    = pretty "+"
  pretty PrimSub    = pretty "-"
  pretty PrimMul    = pretty "*"
  pretty PrimDiv    = pretty "/"
  pretty PrimMod    = pretty "%"
  pretty PrimBitAnd = pretty "&"
  pretty PrimBitOr  = pretty "|"
  pretty PrimEq     = pretty "=="
  pretty PrimNeq    = pretty "!="
  pretty PrimGt     = pretty ">"
  pretty PrimGe     = pretty ">="
  pretty PrimLt     = pretty "<"
  pretty PrimLe     = pretty "<="

-- | Dumpy Typeclass: generate comprehensive Doc representation of the IR
instance Dumpy (Program Type) where
  dumpy Program { programDefs = ds, typeDefs = tys, externDecls = xds } =
    vsep $ punctuate line tops
   where
    tops =
      map dumpyTypDef tys ++ map dumpyExternDecl xds ++ map dumpyFuncDef ds

    -- Generates readable Doc representation of an IR Top Level Function
    dumpyFuncDef :: (VarId, Expr Type) -> Doc ann
    dumpyFuncDef (v, l@(Lambda _ _ ty)) =
      pretty v <+> typSig <+> pretty "=" <+> line <> indent 2 (dumpy body)
     where
      typSig = hsep args <+> rarrow <+> dumpy retTy
      args   = zipWith
        (\arg t -> parens $ pretty arg <+> pretty ":" <+> dumpy t)
        argIds
        argTys
      (argIds, body ) = unfoldLambda l
      (argTys, retTy) = unfoldArrow ty
    dumpyFuncDef (v, e) = pretty v <+> pretty "=" <+> dumpy e

    -- Generates readable Doc representation of an IR Type Definition
    dumpyExternDecl :: Dumpy t => (VarId, t) -> Doc ann
    dumpyExternDecl (v, t) = pretty "extern" <+> pretty v <+> colon <+> dumpy t

    -- Generates readable Doc representation of an IR Type Definition
    dumpyTypDef :: (TConId, TypeDef) -> Doc ann
    dumpyTypDef (tcon, TypeDef { variants = vars }) =
      pretty "type"
        <+> pretty tcon
        <+> line
        <>  indent indentNo (vsep $ map dumpyDCon vars)
        <>  line
    dumpyDCon :: (DConId, TypeVariant) -> Doc ann
    dumpyDCon (dcon, VariantNamed argz) =
      pretty dcon <+> hsep (dumpy . snd <$> argz)
    dumpyDCon (dcon, VariantUnnamed argz) =
      pretty dcon <+> hsep (dumpy <$> argz)
  -- TODO: how to represent entry point?

instance Dumpy (Expr Type) where
  dumpy (Var  v t  ) = typeAnn t $ pretty v
  dumpy (Data d t  ) = typeAnn t $ pretty d
  dumpy (Lit  l t  ) = typeAnn t $ dumpy l
  dumpy (App l  r t) = typeAnn t $ dumpy l <+> dumpy r
  dumpy (Let as b t) = typeAnn t $ parens letexpr
   where
    letexpr = pretty "let" <+> block dbar (map def as) <> semi <+> dumpy b
    def (Just v , e) = pretty v <+> equals <+> braces (dumpy e)
    def (Nothing, e) = pretty '_' <+> equals <+> braces (dumpy e)
  dumpy (Lambda a b t) =
    typeAnn t $ pretty "fun" <+> pretty a <+> braces (dumpy b)
  dumpy (Match s as t) = typeAnn t $ pretty "match" <+> dumpy s <+> arms
   where
    -- Where to add binder?
    arms = block bar (map arm as)
    arm (a, e) = dumpy a <+> pretty "=" <+> braces (dumpy e)
  dumpy (Prim New [r] t) = typeAnn t $ pretty "new" <+> dumpy r
  dumpy (Prim Dup [r] t) = typeAnn t $ pretty "__dup" <+> dumpy r
  dumpy (Prim Drop [e, r] t) =
    typeAnn t $ pretty "__drop" <+> parens (dumpy e) <+> parens (dumpy r)
  dumpy (Prim Deref [r] t) = typeAnn t $ pretty "deref" <+> dumpy r
  dumpy (Prim Assign [l, r] t) =
    typeAnn t $ parens $ dumpy l <+> larrow <+> braces (dumpy r)
  dumpy (Prim After [d, l, r] t) = typeAnn t $ parens ae
   where
    ae = pretty "after" <+> dumpy d <> comma <+> dumpy l <+> larrow <+> braces
      (dumpy r)
  dumpy (Prim Par es t) =
    typeAnn t $ pretty "par" <+> block dbar (map dumpy es)
  dumpy (Prim Wait es t) =
    typeAnn t $ pretty "wait" <+> block dbar (map dumpy es)
  dumpy (Prim Loop      [b] t) = typeAnn t $ pretty "loop" <+> braces (dumpy b)
  dumpy (Prim Break     []  t) = typeAnn t $ pretty "break"
  dumpy (Prim (CCall s) es  t) = typeAnn t $ pretty "$" <> pretty s <> parens
    (hsep $ punctuate comma $ map dumpy es)
  dumpy (Prim (CQuote s) [] t) =
    typeAnn t $ pretty "$$" <> pretty s <> pretty "$$"
  dumpy (Prim (FfiCall s) es _) = pretty s <+> hsep (map (parens . dumpy) es)
  dumpy (Prim (PrimOp po) [l, r] t) =
    typeAnn t $ dumpy l <+> dumpy po <+> dumpy r
  dumpy (Prim p _ _) = error "Primitive expression not well-formed: " $ show p
  dumpy (NoExpr _  ) = error "can't happen"

instance Dumpy Alt where
  dumpy (AltData a b        ) = parens $ pretty a <+> hsep (map pretty b)
  dumpy (AltLit     a       ) = pretty a
  dumpy (AltBinder (Just v)) = pretty v
  dumpy (AltBinder Nothing ) = pretty '_'

instance Dumpy Literal where
  dumpy (LitIntegral i) = pretty $ show i
  dumpy LitEvent        = pretty "()"

instance Dumpy PrimOp where
  dumpy PrimNeg    = pretty "-"
  dumpy PrimNot    = pretty "!"
  dumpy PrimBitNot = pretty "~"
  dumpy PrimAdd    = pretty "+"
  dumpy PrimSub    = pretty "-"
  dumpy PrimMul    = pretty "*"
  dumpy PrimDiv    = pretty "/"
  dumpy PrimMod    = pretty "%"
  dumpy PrimBitAnd = pretty "&"
  dumpy PrimBitOr  = pretty "|"
  dumpy PrimEq     = pretty "=="
  dumpy PrimNeq    = pretty "!="
  dumpy PrimGt     = pretty ">"
  dumpy PrimGe     = pretty ">="
  dumpy PrimLt     = pretty "<"
  dumpy PrimLe     = pretty "<="<|MERGE_RESOLUTION|>--- conflicted
+++ resolved
@@ -225,11 +225,7 @@
 -- | An alternative in a pattern-match.
 data Alt
   = AltData DConId [Alt]
-<<<<<<< HEAD
-  -- ^ @AltData d vs@ matches data constructor @d@, and names dcon members @vs@.
-=======
   -- ^ @AltData d vs@ matches data constructor @d@, and recursive patterns @alts@.
->>>>>>> 315705a9
   | AltLit Literal
   -- ^ @AltLit l@ matches against literal @l@, producing expression @e@.
   | AltBinder Binder
@@ -315,19 +311,11 @@
 isValue Lambda{} = True
 isValue _        = False
 
-<<<<<<< HEAD
--- Retrieve binder from Alt, assuming it is AltDefault.
-getAltDefault :: Alt -> Binder
-getAltDefault (AltDefault b) = b
-getAltDefault _ =
-  error "Compiler Error: Should not have recursive patterns here"
-=======
 -- | Retrieve binder from Alt, assuming it is AltBinder.
 getAltDefault :: Alt -> Binder
 getAltDefault (AltBinder b) = b
 getAltDefault _ = error 
   "Compiler Error: Should not have recursive patterns here"
->>>>>>> 315705a9
 
 instance HasFreeVars (Expr t) VarId where
   freeVars (Var v _)                        = S.singleton v
@@ -344,13 +332,8 @@
     freeAltVars (a, e) = freeVars e \\ altBinders a
     altBinders (AltData _ bs                 ) = S.unions $ map altBinders bs
     altBinders (AltLit     _                 ) = S.empty
-<<<<<<< HEAD
-    altBinders (AltDefault (maybeToList -> v)) = S.fromList v
+    altBinders (AltBinder (maybeToList -> v)) = S.fromList v
   freeVars (NoExpr _) = S.empty
-=======
-    altBinders (AltBinder (maybeToList -> v)) = S.fromList v
->>>>>>> 315705a9
-
 {- | Predicate of whether an expression "looks about right".
 
 Description left deliberately vague so that we have the flexibility to
