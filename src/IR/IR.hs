--- conflicted
+++ resolved
@@ -389,19 +389,6 @@
   pretty (Prim After [d, l, r] _) = ae
    where
     ae =
-<<<<<<< HEAD
-      pretty "after" <+> pretty d <> comma <+> pretty l <+> larrow <+> braces
-        (pretty r)
-  pretty (Prim Par es t) =
-    typeAnn t $ pretty "par" <+> block dbar (map pretty es)
-  pretty (Prim Wait es t) =
-    typeAnn t $ pretty "wait" <+> block dbar (map pretty es)
-  pretty (Prim Loop  [b] t) = typeAnn t $ pretty "loop" <+> braces (pretty b)
-  pretty (Prim Break []  t) = typeAnn t $ pretty "break"
-  pretty (Prim Now   []  t) = typeAnn t $ pretty "now"
-  pretty (Prim (PrimOp po) [l, r] t) =
-    parens $ pretty l <+> pretty po <+> pretty r <> pretty t
-=======
       pretty "after" <+> pretty d <> comma <+> pretty l <+> larrow <+> pretty r
   pretty (Prim  Assign [l, r] _) = parens $ pretty l <+> larrow <+> pretty r
   pretty (Match s      as     _) = pretty "match" <+> pretty s <> line <> arms
@@ -420,8 +407,7 @@
   pretty (Prim Deref  [r] _        ) = pretty "deref" <+> pretty r
   pretty (Prim Par es _) = pretty "par" <+> block dbar (map pretty es)
   pretty (Prim Break  []  _        ) = pretty "break"
-  pretty (Prim Return [e] _        ) = pretty "return" <+> braces (pretty e)
->>>>>>> d095cee0
+  -- pretty (Prim Return [e] _        ) = pretty "return" <+> braces (pretty e)
   pretty (Prim p _ _) = error "Primitive expression not well-formed: " $ show p
 
 instance Pretty Alt where
@@ -522,7 +508,7 @@
     typeAnn t $ pretty "wait" <+> block dbar (map dumpy es)
   dumpy (Prim Loop   [b] t) = typeAnn t $ pretty "loop" <+> braces (dumpy b)
   dumpy (Prim Break  []  t) = typeAnn t $ pretty "break"
-  dumpy (Prim Return [e] t) = typeAnn t $ pretty "return" <+> braces (dumpy e)
+  -- dumpy (Prim Return [e] t) = typeAnn t $ pretty "return" <+> braces (dumpy e)
   dumpy (Prim (PrimOp po) [l, r] t) =
     typeAnn t $ dumpy l <+> dumpy po <+> dumpy r
   dumpy (Prim p _ _) = error "Primitive expression not well-formed: " $ show p
