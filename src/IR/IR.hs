module IR.IR
  ( Program(..)
  , Binder
  , Literal(..)
  , PrimOp(..)
  , Primitive(..)
  , Expr(..)
  , Alt(..)
  , collectApp
  , VarId(..)
  , DConId(..)
  , wellFormed
  , collectLambda
  ) where
import           Common.Identifiers             ( Binder
                                                , DConId(..)
                                                , TConId(..)
                                                , VarId(..)
                                                )

import           Control.Comonad                ( Comonad(..) )
import           Data.Bifunctor                 ( Bifunctor(..) )
import           IR.Types.TypeSystem            ( TypeDef(..) )

import           Common.Pretty

{- | Top-level compilation unit.

`t' is the type system in use, e.g., "IR.Types.Flat"

-}
data Program t = Program
  { programEntry :: VarId
  , programDefs  :: [(VarId, Expr t)]
  , typeDefs     :: [(TConId, TypeDef t)]
  }
  deriving (Eq, Show)

{- | Literal values supported by the language.

Note that these don't carry any connotation of type: '1' just means '1',
-}
data Literal
  = LitIntegral Integer
  | LitBool Bool
  | LitEvent
  deriving (Show, Eq)

{- | Primitive operations.

These should be the kinds of functions one may expect to be available as
operators in C, or as instructions in an assembly language.

For simplicity and consistency, they should be:

- Pure (i.e., side-effectful iff operands are side-effectful, i.e., no '=')
- Strict in all operands (i.e., no '&&' or '||')

We can instead implement short-circuit control flow using match statements.
-}
data PrimOp
  = PrimNeg     -- ^ negation, i.e., -x
  | PrimNot     -- ^ logical not, i.e., !x
  | PrimBitNot  -- ^ bitwise not, i.e., ~x
  | PrimAdd     -- ^ addition, i.e., x + y
  | PrimSub     -- ^ subtraction, i.e., x - y
  | PrimMul     -- ^ multiplication, i.e., x * y
  | PrimDiv     -- ^ division, i.e., x / y
  | PrimMod     -- ^ modulus, i.e., x % y
  | PrimBitAnd  -- ^ bitwise-and, i.e., x & y
  | PrimBitOr   -- ^ bitwise-or, i.e., x | y
  | PrimEq      -- ^ equality, i.e., x == y
  | PrimGt      -- ^ greater than, i.e., x > y
  | PrimGe      -- ^ greater than or equal to, i.e., x >= y
  | PrimLt      -- ^ less than, i.e., x < y
  | PrimLe      -- ^ less than or equal to, i.e., x <= y
  deriving (Show, Eq)

-- | Primitive functions for side-effects and imperative control flow.
data Primitive
  = New
  {- ^ 'New e t' allocates a schedule variable initialized to 'e', and
  returns a reference to it. If reuse token 't' is non-null,
  this will use token 't' instead of allocating new memory.
  -}
  | Dup
  {- ^ 'Dup r' duplicates the reference 'r' (i.e., increments its
  reference count.)
  -}
  | Drop
  {- ^ 'Drop r' brings reference 'r' out of scope, and frees it if it
  is the last remaining reference to the scheduled variable.
  -}
  | Reuse
  {- ^ 'Reuse r' is like 'Drop r', except it returns a reuse token
  that should be passed to 'New' for reuse.
  -}
  | Deref
  {- ^ 'Deref r' dereferences reference 'r' to obtain its value. -}
  | Assign
  {- ^ 'Assign r e' instantly assigns value 'e' to reference 'r'. -}
  | After
  {- ^ 'After t r e' assigns 'e' to reference 'r' after time 't'. -}
  | Par
  {- ^ 'Par  es+' evaluates expressions 'es' concurrently. -}
  | Wait
  {- ^ 'Wait rs+' waits for an assignment to any reference in 'rs'. -}
  | Loop
  {- ^ 'Loop b' loops body 'b' forever. -}
  | Break
  {- ^ 'Break' breaks out of the innermost loop. -}
  | Return
  {- ^ 'Return e' returns the value 'e' from the current function. -}
  | PrimOp PrimOp
  {- ^ Primitive operator. -}
  deriving (Show, Eq)

{- | Expressions, based on the let-polymorphic lambda calculus.

`t' represents the type of this expression, e.g., "IR.Types.Flat". At
various stages, this may represent a richer or simpler type
system. The type is embedded in each data constructor so as to
type-annotate the entire expression tree.

Designed for side effects with call-by-value evaluation order. Basic
sequencing can be recovered through let-bindings:

@
   let _ = stmt1 in
   let _ = stmt2 in
   ...
@

Effects of 'stmt1' take place before that of 'stmt2'.
-}
data Expr t
  = Var VarId t
  {- ^ 'Var n t' is a variable named 'n' of type 't'. -}
  | Data DConId t
  {- ^ 'Data d t' is a data constructor named 'n' of type 't'. -}
  | Lit Literal t
  {- ^ 'Lit l t' is a literal value 'l' of type 't'. -}
  | App (Expr t) (Expr t) t
  {- ^ 'App f a t' applies function 'f' to argument 'a', producing a value of
  type 't'.
  -}
  | Let [(Binder, Expr t)] (Expr t) t
  {- ^ 'Let [(n, v)] b t' binds value 'v' to variable 'v' in its body 'b'.

  The bindings list may only be of length greater than 1 for a set of mutually
  co-recursive functions.
  -}
  | Lambda Binder (Expr t) t
  {- ^ 'Lambda v b t' constructs an anonymous function of type 't' that binds
  a value to parameter 'v' in its body 'b'.
  -}
  | Match (Expr t) [(Alt, Expr t)] t
  {- ^ 'Match s alts t' pattern-matches on scrutinee 's' against alternatives
  'alts', each producing a value of type 't'.
  -}
  | Prim Primitive [Expr t] t
  {- ^ 'Prim p es t' applies primitive 'p' arguments 'es', producing a value
  of type 't'.
  -}
  deriving (Show, Eq)

-- | An alternative in a pattern-match.
data Alt
  = AltData DConId [Binder]
  -- ^ @AltData d vs@ matches data constructor @d@, and names dcon members @vs@.
  | AltLit Literal
<<<<<<< HEAD
  -- ^ @AltLit l e@ matches against literal @d@, producing expression @e@.
  | AltDefault Binder
  -- ^ @AltDefault v@ matches anything, and bound to name @v@.
  deriving Show
=======
  {- ^ 'AltLit l e' matches against literal 'd', producing expression 'e'.

  TODO: do we even need this? It seems like this is better suited to PrimEq
  applied to literals anyway.
  -}
  | AltDefault
  {- ^ 'AltDefault e' matches anything, producing expression 'e'. -}
  deriving (Show, Eq)
>>>>>>> b57bca87

-- | Collect a curried application into the function applied to a list of args.
collectApp :: Expr t -> (Expr t, [Expr t])
collectApp (App lhs rhs _) =
  let (fn, args) = collectApp lhs in (fn, args ++ [rhs])
collectApp e = (e, [])

-- | Collect a curried list of function arguments from a nesting of lambdas.
collectLambda :: Expr t -> ([Binder], Expr t)
collectLambda (Lambda a b _) =
  let (as, body) = collectLambda b in (a : as, body)
collectLambda e = ([], e)

instance Functor Program where
  fmap f Program { programEntry = e, programDefs = defs, typeDefs = tds } =
    Program { programEntry = e
            , programDefs  = fmap (second $ fmap f) defs
            , typeDefs     = fmap (second $ fmap f) tds
            }

instance Functor Expr where
  fmap f (Var  v t      ) = Var v (f t)
  fmap f (Data d t      ) = Data d (f t)
  fmap f (Lit  l t      ) = Lit l (f t)
  fmap f (App    l  r  t) = App (fmap f l) (fmap f r) (f t)
  fmap f (Let    xs b  t) = Let (fmap (second $ fmap f) xs) (fmap f b) (f t)
  fmap f (Lambda v  b  t) = Lambda v (fmap f b) (f t)
  fmap f (Match  s  as t) = Match (fmap f s) (fmap (second $ fmap f) as) (f t)
  fmap f (Prim   p  as t) = Prim p (fmap (fmap f) as) (f t)

instance Comonad Expr where
  extract (Var  _ t    ) = t
  extract (Data _ t    ) = t
  extract (Lit  _ t    ) = t
  extract (Let    _ _ t) = t
  extract (Lambda _ _ t) = t
  extract (App    _ _ t) = t
  extract (Match  _ _ t) = t
  extract (Prim   _ _ t) = t
  extend f e@(Var  i _) = Var i (f e)
  extend f e@(Data i _) = Data i (f e)
  extend f e@(Lit  l _) = Lit l (f e)
  extend f e@(Let xs b _) =
    Let (fmap (second $ extend f) xs) (extend f b) (f e)
  extend f e@(Lambda v b _) = Lambda v (extend f b) (f e)
  extend f e@(App    l r _) = App (extend f l) (extend f r) (f e)
  extend f e@(Match s as _) =
    Match (extend f s) (fmap (second $ extend f) as) (f e)
  extend f e@(Prim p es _) = Prim p (fmap (extend f) es) (f e)

instance Foldable Expr where
  foldMap f (Var  _ t ) = f t
  foldMap f (Data _ t ) = f t
  foldMap f (Lit  _ t ) = f t
  foldMap f (App l r t) = foldMap f l <> foldMap f r <> f t
  foldMap f (Let xs b t) =
    mconcat (map (foldMap f . snd) xs) <> foldMap f b <> f t
  foldMap f (Lambda _ b t) = foldMap f b <> f t
  foldMap f (Match s as t) =
    foldMap f s <> mconcat (map (foldMap f . snd) as) <> f t
  foldMap f (Prim _ es t) = mconcat (map (foldMap f) es) <> f t

{- | Predicate of whether an expression "looks about right".

Description left deliberately vague so that we have the flexibility to
strengthen this predicate. For now, we just check that all primitives are
applied to the right number of arguments.

This predicate also provides a template to recursively traverse through all
sub-expressions of an expression.
-}
wellFormed :: Expr t -> Bool
wellFormed (Var  _ _          ) = True
wellFormed (Data _ _          ) = True
wellFormed (Lit  _ _          ) = True
wellFormed (Let    defs b    _) = all (wellFormed . snd) defs && wellFormed b
wellFormed (Lambda _    b    _) = wellFormed b
wellFormed (App    f    a    _) = wellFormed f && wellFormed a
wellFormed (Match  s    alts _) = wellFormed s && all (wellFormed . snd) alts
wellFormed (Prim   p    es   _) = wfPrim p es && all wellFormed es
 where
  wfPrim New                 [_]       = True
  wfPrim Dup                 [_]       = True
  wfPrim Drop                [_]       = True
  wfPrim Reuse               [_]       = True
  wfPrim Deref               [_]       = True
  wfPrim Assign              [_, _]    = True
  wfPrim After               [_, _, _] = True
  wfPrim Par                 (_ : _)   = True
  wfPrim Wait                (_ : _)   = True
  wfPrim Break               []        = True
  wfPrim Return              [_]       = True
  wfPrim (PrimOp PrimNeg   ) [_]       = True
  wfPrim (PrimOp PrimNot   ) [_]       = True
  wfPrim (PrimOp PrimBitNot) [_]       = True
  wfPrim (PrimOp PrimAdd   ) [_, _]    = True
  wfPrim (PrimOp PrimSub   ) [_, _]    = True
  wfPrim (PrimOp PrimMul   ) [_, _]    = True
  wfPrim (PrimOp PrimDiv   ) [_, _]    = True
  wfPrim (PrimOp PrimMod   ) [_, _]    = True
  wfPrim (PrimOp PrimBitAnd) [_, _]    = True
  wfPrim (PrimOp PrimBitOr ) [_, _]    = True
  wfPrim (PrimOp PrimEq    ) [_, _]    = True
  wfPrim (PrimOp PrimGt    ) [_, _]    = True
  wfPrim (PrimOp PrimGe    ) [_, _]    = True
  wfPrim (PrimOp PrimLt    ) [_, _]    = True
  wfPrim (PrimOp PrimLe    ) [_, _]    = True
  wfPrim _                   _         = False

instance Pretty t => Pretty (Program t) where
  pretty Program { programDefs = ds } = vsep $ map pretty ds
  -- TODO: type defs
  -- TODO: how to represent entry point?

instance Pretty t => Pretty (Expr t) where
  pretty (Var  v t  ) = typeAnn t $ pretty v
  pretty (Data d t  ) = typeAnn t $ pretty d
  pretty (Lit  l t  ) = typeAnn t $ pretty l
  pretty (App l  r t) = typeAnn t $ pretty l <+> pretty r
  pretty (Let as b t) = typeAnn t $ parens letexpr
   where
    letexpr = pretty "let" <+> block dbar (map def as) <> semi <+> pretty b
    def (Just v , e) = pretty v <+> equals <+> braces (pretty e)
    def (Nothing, e) = pretty '_' <+> equals <+> braces (pretty e)
  pretty (Lambda a b t) =
    typeAnn t $ pretty "fun" <+> pretty a <+> braces (pretty b)
  pretty (Match s as t) = typeAnn t $ pretty "match" <+> pretty s <+> arms
   where
    -- Where to add binder?
    arms = block bar (map arm as)
    arm (a, e) = pretty a <+> drarrow <+> braces (pretty e)
  pretty (Prim New   [r] t) = typeAnn t $ pretty "new" <+> pretty r
  pretty (Prim Dup   [r] t) = typeAnn t $ pretty "__dup" <+> pretty r
  pretty (Prim Drop  [r] t) = typeAnn t $ pretty "__drop" <+> pretty r
  pretty (Prim Reuse [r] t) = typeAnn t $ pretty "__reuse" <+> pretty r
  pretty (Prim Deref [r] t) = typeAnn t $ pretty "deref" <+> pretty r
  pretty (Prim Assign [l, r] t) =
    typeAnn t $ parens $ pretty l <+> pretty "<-" <+> braces (pretty r)
  pretty (Prim After [d, l, r] t) = typeAnn t $ parens ae
   where
    ae =
      pretty "after" <+> pretty d <> comma <+> pretty l <+> larrow <+> braces
        (pretty r)
  pretty (Prim Par es t) =
    typeAnn t $ pretty "par" <+> block dbar (map pretty es)
  pretty (Prim Wait es t) =
    typeAnn t $ pretty "wait" <+> block dbar (map pretty es)
  pretty (Prim Loop  [b] t) = typeAnn t $ pretty "loop" <+> braces (pretty b)
  pretty (Prim Break []  t) = typeAnn t $ pretty "break"
  pretty (Prim Return [e] t) =
    typeAnn t $ pretty "return" <+> braces (pretty e)
  pretty (Prim (PrimOp po) [l, r] t) =
    parens $ pretty l <+> pretty po <+> pretty r <> pretty t
  pretty (Prim p _ _) = error "Primitive expression not well-formed: " $ show p

instance Pretty Alt where
  pretty (AltData a b        ) = parens $ pretty a <+> hsep (map pretty b)
  pretty (AltLit     a       ) = pretty a
  pretty (AltDefault (Just v)) = pretty v
  pretty (AltDefault Nothing ) = pretty '_'

instance Pretty Literal where
  pretty (LitIntegral i) = pretty $ show i
  pretty (LitBool     b) = pretty $ show b
  pretty LitEvent        = pretty "()"

instance Pretty PrimOp where
  pretty PrimNeg    = pretty "-"
  pretty PrimNot    = pretty "!"
  pretty PrimBitNot = pretty "~"
  pretty PrimAdd    = pretty "+"
  pretty PrimSub    = pretty "-"
  pretty PrimMul    = pretty "*"
  pretty PrimDiv    = pretty "/"
  pretty PrimMod    = pretty "%"
  pretty PrimBitAnd = pretty "&"
  pretty PrimBitOr  = pretty "|"
  pretty PrimEq     = pretty "=="
  pretty PrimGt     = pretty ">"
  pretty PrimGe     = pretty ">="
  pretty PrimLt     = pretty "<"
  pretty PrimLe     = pretty "<="<|MERGE_RESOLUTION|>--- conflicted
+++ resolved
@@ -169,21 +169,10 @@
   = AltData DConId [Binder]
   -- ^ @AltData d vs@ matches data constructor @d@, and names dcon members @vs@.
   | AltLit Literal
-<<<<<<< HEAD
   -- ^ @AltLit l e@ matches against literal @d@, producing expression @e@.
   | AltDefault Binder
   -- ^ @AltDefault v@ matches anything, and bound to name @v@.
-  deriving Show
-=======
-  {- ^ 'AltLit l e' matches against literal 'd', producing expression 'e'.
-
-  TODO: do we even need this? It seems like this is better suited to PrimEq
-  applied to literals anyway.
-  -}
-  | AltDefault
-  {- ^ 'AltDefault e' matches anything, producing expression 'e'. -}
-  deriving (Show, Eq)
->>>>>>> b57bca87
+  deriving (Show, Eq)
 
 -- | Collect a curried application into the function applied to a list of args.
 collectApp :: Expr t -> (Expr t, [Expr t])
