--- conflicted
+++ resolved
@@ -14,12 +14,9 @@
   , wellFormed
   , collectLambda
   , makeLambdaChain
-<<<<<<< HEAD
   , extract
-=======
   , zipApp
   , unzipApp
->>>>>>> 31644898
   ) where
 import           Common.Identifiers             ( Binder
                                                 , DConId(..)
