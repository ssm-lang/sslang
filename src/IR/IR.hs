--- conflicted
+++ resolved
@@ -14,12 +14,9 @@
   , wellFormed
   , collectLambda
   , makeLambdaChain
-<<<<<<< HEAD
-  , makeAppChain
-=======
   , zipApp
   , unzipApp
->>>>>>> 31644898
+  , makeAppChain
   ) where
 import           Common.Identifiers             ( Binder
                                                 , DConId(..)
@@ -30,14 +27,13 @@
 import           IR.Types.TypeSystem            ( TypeDef(..)
                                                 , TypeSystem
                                                 , arrow
-                                                , dearrow)
+                                                )
 
 import           Control.Comonad                ( Comonad(..) )
 import           Data.Bifunctor                 ( Bifunctor(..) )
 import           Data.Data                      ( Data
                                                 , Typeable
                                                 )
-
 
 {- | Top-level compilation unit.
 
@@ -218,15 +214,11 @@
   let (as, body) = collectLambda b in (a : as, body)
 collectLambda e = ([], e)
 
--- | Create an App chain given an initial App expr and a list of subsequent argument-type pairs
-makeAppChain :: TypeSystem t => [Expr t] -> Expr t -> t -> Expr t
-makeAppChain [] accum@(App a b t) _ = case snd <$> dearrow t of
- Just typ -> App a b typ
- Nothing -> accum
-makeAppChain args accum appTyp =
-  foldl (\acc arg -> case snd <$> dearrow appTyp of 
-                      Just typ ->  App acc arg typ 
-                      Nothing -> App acc arg appTyp) accum args
+-- | Create an app chain given a list of arguments, a return type and a function name.
+makeAppChain :: TypeSystem t => [Expr t] -> Expr t -> Expr t
+makeAppChain args f =
+  foldl (\acc arg -> App acc arg (arrow (extract acc) (extract arg))) f args
+
 
 -- | Create a lambda chain given a list of argument-type pairs and a body.
 makeLambdaChain :: TypeSystem t => [(Binder, t)] -> Expr t -> Expr t
