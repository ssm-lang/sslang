{-# LANGUAGE DeriveDataTypeable #-}
{-# LANGUAGE DeriveTraversable #-}
{-# LANGUAGE FlexibleInstances #-}
{-# LANGUAGE MultiParamTypeClasses #-}
{-# LANGUAGE PatternSynonyms #-}
{-# LANGUAGE ViewPatterns #-}

-- | Sslang's intermediate representation and its associated helpers.
<<<<<<< HEAD
module IR.IR
  ( Program(..)
  , SymInfo(..)
  , TypeDef(..)
  , TypeVariant(..)
  , Binder
  , Literal(..)
  , PrimOp(..)
  , Primitive(..)
  , Expr(..)
  , Alt(..)
  , VarId(..)
  , TConId(..)
  , DConId(..)
  , ExceptType(..)
  , Type
  , Annotation
  , Annotations
  , variantFields
  , wellFormed
  , foldLambda
  , unfoldLambda
  , extract
  , inject
  , foldApp
  , unfoldApp
  , isValue
  , altBinders
  , getAltDefault
  ) where
import           Common.Identifiers             ( Binder
                                                , CSym(..)
                                                , DConId(..)
                                                , HasFreeVars(..)
                                                , TConId(..)
                                                , TVarId(..)
                                                , VarId(..)
                                                )
import           Common.Pretty
import           Control.Monad                  ( void )
import           Data.Data                      ( Data
                                                , Typeable
                                                )

import qualified Data.Map                      as M
import           Data.Maybe                     ( catMaybes
                                                , maybeToList
                                                )
import qualified Data.Set                      as S
import           Data.Set                       ( (\\) )
import           IR.Types.Type                  ( Annotation
                                                , Annotations
                                                , pattern Arrow
                                                , Type
                                                , unfoldArrow
                                                )
=======
module IR.IR (
  Program (..),
  TypeDef (..),
  TypeVariant (..),
  Binder (..),
  Literal (..),
  PrimOp (..),
  Primitive (..),
  Expr (..),
  Alt (..),
  VarId (..),
  TConId (..),
  DConId (..),
  ExceptType (..),
  Type,
  Annotation,
  Annotations,
  variantFields,
  foldLambda,
  unfoldLambda,
  extract,
  inject,
  injectMore,
  foldApp,
  unfoldApp,
  isValue,
  altBinders,
  pattern BindVar,
  pattern BindAnon,
  binderToVar,
  Carrier,
) where

import Common.Identifiers (
  CSym (..),
  DConId (..),
  HasFreeVars (..),
  TConId (..),
  TVarId (..),
  VarId (..),
 )
import Data.Data (
  Data,
  Typeable,
 )

import Data.Maybe (
  catMaybes,
  mapMaybe,
  maybeToList,
 )
import Data.Set ((\\))
import qualified Data.Set as S
import IR.Types.Type (
  Annotation,
  Annotations,
  Type,
  pattern Arrow,
 )

>>>>>>> a3ec27da

{- | Top-level compilation unit, parameterized by the type system.

After name-mangling, all variable names should be globally unique, and will be
kept track of in @symInfo@.
-}
data Program t = Program
<<<<<<< HEAD
  { programEntry :: VarId                   -- ^ name of entry point
  , cDefs        :: String                  -- ^ top-level literal C code
  , externDecls  :: [(VarId, Type)]         -- ^ top-level extern symbols
  , programDefs  :: [(VarId, Expr t)]       -- ^ top-level sslang definitions
  , typeDefs     :: [(TConId, TypeDef)]     -- ^ sslang type definitions
  , symTable     :: M.Map VarId (SymInfo t) -- ^ set of all variable names
=======
  { programEntry :: VarId
  , cDefs :: String
  , externDecls :: [(VarId, Type)]
  , programDefs :: [(Binder t, Expr t)]
  , typeDefs :: [(TConId, TypeDef)]
>>>>>>> a3ec27da
  }
  deriving (Eq, Show, Typeable, Data, Functor)

-- | Information stored in global symbol table.
data SymInfo t = SymInfo
  { symOrigin :: VarId                      -- ^ Original name of symbol
  , symType   :: t                          -- ^ Type information of symbol
  }
  deriving (Eq, Show, Typeable, Data, Functor)

{- | The type definition associated with a type constructor.
A definition for `data MyList a = Cons a (MyList a) | Nil` looks like:
@
  TypeDef { targs = [a]
          , [ ("Cons", VariantUnnamed [TVar a, TCon ("MyList" [TVar a])])
            , ("Nil", VariantUnnamed [])
            ]
          }
@
(Data constructors for identifiers are omitted for brevity.)
Note that for a flat type system, where all type constructors are nullary, targs
will just be set to [].
-}
data TypeDef = TypeDef
  { variants :: [(DConId, TypeVariant)]
  , targs :: [TVarId]
  }
  deriving (Show, Eq, Typeable, Data)


-- | Arguments to a data constructor, whose fields may or may not be named
data TypeVariant
  = -- | A record with named fields
    VariantNamed [(VarId, Type)]
  | -- | An algebraic type with unnamed fields
    VariantUnnamed [Type]
  deriving (Show, Eq, Typeable, Data)


-- | A name to be bound; 'Nothing' represents a wildcard, e.g., @let _ = ...@.
data Binder t = Binder {_binderId :: Maybe VarId, _binderType :: t}
  deriving (Show, Eq, Typeable, Data, Functor, Foldable, Traversable)


-- | An anonymous (wildcard) binder.
pattern BindAnon :: t -> Binder t
pattern BindAnon t = Binder{_binderId = Nothing, _binderType = t}


-- | A concrete, named binder.
pattern BindVar :: VarId -> t -> Binder t
pattern BindVar v t = Binder{_binderId = Just v, _binderType = t}


{-# COMPLETE BindAnon, BindVar #-}


{- | Literal values supported by the language.

Note that these don't carry any connotation of type: @1@ just means @1@,
-}
data Literal
  = LitIntegral Integer
  | LitEvent
  deriving (Eq, Show, Typeable, Data)


{- | Primitive operations.

These should be the kinds of functions one may expect to be available as
operators in C, or as instructions in an assembly language.

For simplicity and consistency, they should be:

- Pure (i.e., side-effectful iff operands are side-effectful, i.e., no @=@)
- Strict in all operands (i.e., no @&&@ or @||@)

We can instead implement short-circuit control flow using match statements.
-}
data PrimOp
  = -- | negation, i.e., -x
    PrimNeg
  | -- | logical not, i.e., !x
    PrimNot
  | -- | bitwise not, i.e., ~x
    PrimBitNot
  | -- | addition, i.e., x + y
    PrimAdd
  | -- | subtraction, i.e., x - y
    PrimSub
  | -- | multiplication, i.e., x * y
    PrimMul
  | -- | division, i.e., x / y
    PrimDiv
  | -- | modulus, i.e., x % y
    PrimMod
  | -- | bitwise-and, i.e., x & y
    PrimBitAnd
  | -- | bitwise-or, i.e., x | y
    PrimBitOr
  | -- | equality, i.e., x == y
    PrimEq
  | -- | equality, i.e., x != y
    PrimNeq
  | -- | greater than, i.e., x > y
    PrimGt
  | -- | greater than or equal to, i.e., x >= y
    PrimGe
  | -- | less than, i.e., x < y
    PrimLt
  | -- | less than or equal to, i.e., x <= y
    PrimLe
  deriving (Eq, Show, Typeable, Data)


-- | Primitive functions for side-effects and imperative control flow.
data Primitive
  = -- | @New e@ allocates a schedule variable initialized to @e@, and
    --  returns a reference to it.
    New
  | -- | @Dup r@ dups the reference @r@ and returns @r@.
    Dup
  | -- | @Drop e r@ evaluates to @e@, but also drops @r@.
    Drop
  | -- | @Deref r@ dereferences reference @r@ to obtain its value.
    Deref
  | -- | @Assign r e@ instantly assigns value @e@ to reference @r@.
    Assign
  | -- | @After t r e@ assigns @e@ to reference @r@ after time @t@.
    After
  | -- | @Par  es+@ evaluates expressions @es@ concurrently.
    Par
  | -- | @Wait rs+@ waits for an assignment to any reference in @rs@.
    Wait
  | -- | @Loop b@ loops body @b@ forever.
    Loop
  | -- | @Break@ breaks out of the innermost loop.
    Break
  | -- | @Now@ obtains the value of the current instant
    Now
  | -- | Inlined C expression code.
    PrimOp PrimOp
  | -- | Primitive operator.
    CQuote String
  | -- | Direct call to arbitrary C function (NOTE: HACKY).
    CCall CSym
  | -- | Call to well-typed extern symbol.
    FfiCall VarId
  deriving (Eq, Show, Typeable, Data)


{- | Expressions, based on the let-polymorphic lambda calculus.

@t@ represents the type of this expression, e.g., 'IR.Types.Flat'. At
various stages, this may represent a richer or simpler type
system. The type is embedded in each data constructor so as to
type-annotate the entire expression tree.

Designed for side effects with call-by-value evaluation order. Basic
sequencing can be recovered through let-bindings:

> let _ = stmt1 in
> let _ = stmt2 in
> ...

Effects of @stmt1@ take place before that of @stmt2@.
-}
data Expr t
  = -- | @Var n t@ is a variable named @n@ of type @t@.
    Var VarId t
  | -- | @Data d t@ is a data constructor named @d@ of type @t@.
    Data DConId t
  | -- | @Lit l t@ is a literal value @l@ of type @t@.
    Lit Literal t
  | -- | @App f a t@ applies function @f@ to argument @a@, producing a value of
    --  type @t@.
    App (Expr t) (Expr t) t
  | -- | @Let [(n, v)] b t@ binds value @v@ to variable @v@ in its body @b@.
    --
    --  The bindings list may only be of length greater than 1 for a set of mutually
    --  co-recursive functions.
    Let [(Binder t, Expr t)] (Expr t) t
  | -- | @Lambda v b t@ constructs an anonymous function of type @t@ that binds
    --  a value to parameter @v@ in its body @b@.
    Lambda (Binder t) (Expr t) t
  | -- | @Match s alts t@ pattern-matches on scrutinee @s@ against alternatives
    --  @alts@, each producing a value of type @t@.
    Match (Expr t) [(Alt t, Expr t)] t
  | -- | @Prim p es t@ applies primitive @p@ arguments @es@, producing a value
    --  of type @t@.
    Prim Primitive [Expr t] t
  | -- | @Exception et t@ produces a exception for the program.
    Exception ExceptType t
  deriving (Eq, Show, Typeable, Data, Functor, Foldable, Traversable)


-- | An alternative in a pattern-match.
data Alt t
  = -- | @AltData d vs@ matches data constructor @d@, and recursive patterns @alts@.
    AltData DConId [Alt t] t
  | -- | @AltLit l@ matches against literal @l@, producing expression @e@.
    AltLit Literal t
  | -- | @AltBinder v@ matches anything, and bound to name @v@.
    AltBinder (Binder t)
  deriving (Eq, Show, Typeable, Data, Functor, Foldable, Traversable)


newtype ExceptType
  = ExceptDefault Literal
  deriving (Eq, Show, Typeable, Data)


-- | The number of fields in a 'TypeVariant'.
variantFields :: TypeVariant -> Int
variantFields (VariantNamed fields) = length fields
variantFields (VariantUnnamed fields) = length fields


-- | Many data types carry other kinds of data, e.g., 'Expr' carries a type.
class Carrier c where
  -- | Extract the data carried by the carrier.
  extract :: c a -> a


  -- | Replace the data carried by the carrier.
  inject :: a -> c a -> c a


injectMore :: (Semigroup a, Carrier c) => a -> c a -> c a
injectMore a c = inject (a <> extract c) c


-- | Extract the type carried by an 'Expr'.
instance Carrier Expr where
  extract (Var _ t) = t
  extract (Data _ t) = t
  extract (Lit _ t) = t
  extract (Let _ _ t) = t
  extract (Lambda _ _ t) = t
  extract (App _ _ t) = t
  extract (Match _ _ t) = t
  extract (Prim _ _ t) = t
  extract (Exception _ t) = t


  inject t (Var v _) = Var v t
  inject t (Data d _) = Data d t
  inject t (Lit l _) = Lit l t
  inject t (Let ds b _) = Let ds b t
  inject t (Lambda xs b _) = Lambda xs b t
  inject t (App h a _) = App h a t
  inject t (Match s as _) = Match s as t
  inject t (Prim p es _) = Prim p es t
  inject t (Exception et _) = Exception et t


instance Carrier Alt where
  extract (AltData _ _ t) = t
  extract (AltLit _ t) = t
  extract (AltBinder b) = extract b
  inject t (AltData d a _) = AltData d a t
  inject t (AltLit l _) = AltLit l t
  inject t (AltBinder b) = AltBinder $ inject t b


instance Carrier Binder where
  extract Binder{_binderType = t} = t
  inject t b = b{_binderType = t}


{- | Collect a curried application into the function and argument list.

The type accompanying each argument represents type produced by the
application, and is extracted from the 'App' node that this function unwraps.

For example, the term @f a b@ (where @a: A@ and @b: B@) would be represented by
the following AST:
@@
(App (App (Var f (A -> B -> C)) (Var a A) (B -> C)) (Var b B) C)
@@

which, when unzipped, gives:

@@
(Var f (A -> B -> C)) [(Var a A, B -> C), (Var b B, C)]
@@

'unfoldApp' is the inverse of 'foldApp'.
-}
unfoldApp :: Expr t -> (Expr t, [(Expr t, t)])
unfoldApp (App lhs rhs t) =
  let (fn, args) = unfoldApp lhs in (fn, args ++ [(rhs, t)])
unfoldApp e = (e, [])


{- | Apply a function to zero or more arguments.

'foldApp' is the inverse of 'unfoldApp'.
-}
foldApp :: Expr t -> [(Expr t, t)] -> Expr t
foldApp = foldl $ \f (a, t) -> App f a t


-- | Collect a curried list of function arguments from a nesting of lambdas.
unfoldLambda :: Expr t -> ([Binder t], Expr t)
unfoldLambda (Lambda a b _) =
  let (as, body) = unfoldLambda b in (a : as, body)
unfoldLambda e = ([], e)


-- | Create a lambda chain given a list of argument-type pairs and a body.
foldLambda :: [Binder Type] -> Expr Type -> Expr Type
foldLambda args body = foldr chain body args
 where
  chain v@(Binder _ t) b = Lambda v b $ t `Arrow` extract b


-- | Obtain the set of binders from an 'Alt'.
altBinders :: Alt -> S.Set VarId
altBinders (AltData _ bs                ) = S.unions $ map altBinders bs
altBinders (AltLit    _                 ) = S.empty
altBinders (AltBinder (maybeToList -> v)) = S.fromList v

-- | Whether an expression is a value.
isValue :: Expr t -> Bool
isValue Var{} = True
isValue Data{} = True
isValue Lit{} = True
isValue Lambda{} = True
isValue _ = False


<<<<<<< HEAD
instance HasFreeVars (Expr t) VarId where
  freeVars (Var v _)                        = S.singleton v
  freeVars Data{}                           = S.empty
  freeVars Lit{}                            = S.empty
  freeVars (App    l                  r  _) = freeVars l `S.union` freeVars r
  freeVars (Lambda (maybeToList -> v) b  _) = freeVars b \\ S.fromList v
  freeVars (Prim   _                  es _) = S.unions $ map freeVars es
  freeVars (Let (unzip ->(bs, ds)) b _) =
    S.unions (map freeVars $ b : ds) \\ S.fromList (catMaybes bs)
  freeVars (Match s as _) = S.unions (freeVars s : map freeAltVars as)
   where
    freeAltVars :: (Alt, Expr t) -> S.Set VarId
    freeAltVars (a, e) = freeVars e \\ altBinders a
  freeVars Exception {} = S.empty
=======
-- | Retrieve list of binders from an 'Alt'.
altBinders :: Alt t -> [Binder t]
altBinders (AltLit _ _) = []
altBinders (AltBinder b) = [b]
altBinders (AltData _ as _) = concatMap altBinders as
>>>>>>> a3ec27da


binderToVar :: Binder a -> Maybe VarId
binderToVar (BindVar v _) = Just v
binderToVar _ = Nothing


instance HasFreeVars (Expr t) VarId where
  freeVars (Var v _) = S.singleton v
  freeVars Data{} = S.empty
  freeVars Lit{} = S.empty
  freeVars (App l r _) = freeVars l `S.union` freeVars r
  freeVars (Lambda (maybeToList . _binderId -> v) b _) = freeVars b \\ S.fromList v
  freeVars (Prim _ es _) = S.unions $ map freeVars es
  freeVars (Let (unzip -> (bs, ds)) b _) =
    S.unions (map freeVars $ b : ds) \\ S.fromList (catMaybes $ _binderId <$> bs)
  freeVars (Match s as _) = S.unions (freeVars s : map freeAltVars as)
   where
    freeAltVars :: (Alt t, Expr t) -> S.Set VarId
    freeAltVars (a, e) = freeVars e \\ S.fromList (mapMaybe _binderId $ altBinders a)
  freeVars Exception{} = S.empty<|MERGE_RESOLUTION|>--- conflicted
+++ resolved
@@ -6,64 +6,6 @@
 {-# LANGUAGE ViewPatterns #-}
 
 -- | Sslang's intermediate representation and its associated helpers.
-<<<<<<< HEAD
-module IR.IR
-  ( Program(..)
-  , SymInfo(..)
-  , TypeDef(..)
-  , TypeVariant(..)
-  , Binder
-  , Literal(..)
-  , PrimOp(..)
-  , Primitive(..)
-  , Expr(..)
-  , Alt(..)
-  , VarId(..)
-  , TConId(..)
-  , DConId(..)
-  , ExceptType(..)
-  , Type
-  , Annotation
-  , Annotations
-  , variantFields
-  , wellFormed
-  , foldLambda
-  , unfoldLambda
-  , extract
-  , inject
-  , foldApp
-  , unfoldApp
-  , isValue
-  , altBinders
-  , getAltDefault
-  ) where
-import           Common.Identifiers             ( Binder
-                                                , CSym(..)
-                                                , DConId(..)
-                                                , HasFreeVars(..)
-                                                , TConId(..)
-                                                , TVarId(..)
-                                                , VarId(..)
-                                                )
-import           Common.Pretty
-import           Control.Monad                  ( void )
-import           Data.Data                      ( Data
-                                                , Typeable
-                                                )
-
-import qualified Data.Map                      as M
-import           Data.Maybe                     ( catMaybes
-                                                , maybeToList
-                                                )
-import qualified Data.Set                      as S
-import           Data.Set                       ( (\\) )
-import           IR.Types.Type                  ( Annotation
-                                                , Annotations
-                                                , pattern Arrow
-                                                , Type
-                                                , unfoldArrow
-                                                )
-=======
 module IR.IR (
   Program (..),
   TypeDef (..),
@@ -110,6 +52,7 @@
   Typeable,
  )
 
+import qualified Data.Map as M
 import Data.Maybe (
   catMaybes,
   mapMaybe,
@@ -124,7 +67,6 @@
   pattern Arrow,
  )
 
->>>>>>> a3ec27da
 
 {- | Top-level compilation unit, parameterized by the type system.
 
@@ -132,29 +74,25 @@
 kept track of in @symInfo@.
 -}
 data Program t = Program
-<<<<<<< HEAD
-  { programEntry :: VarId                   -- ^ name of entry point
-  , cDefs        :: String                  -- ^ top-level literal C code
-  , externDecls  :: [(VarId, Type)]         -- ^ top-level extern symbols
-  , programDefs  :: [(VarId, Expr t)]       -- ^ top-level sslang definitions
-  , typeDefs     :: [(TConId, TypeDef)]     -- ^ sslang type definitions
-  , symTable     :: M.Map VarId (SymInfo t) -- ^ set of all variable names
-=======
   { programEntry :: VarId
   , cDefs :: String
   , externDecls :: [(VarId, Type)]
   , programDefs :: [(Binder t, Expr t)]
   , typeDefs :: [(TConId, TypeDef)]
->>>>>>> a3ec27da
+  , symTable :: M.Map VarId (SymInfo t)
   }
   deriving (Eq, Show, Typeable, Data, Functor)
 
+
 -- | Information stored in global symbol table.
 data SymInfo t = SymInfo
-  { symOrigin :: VarId                      -- ^ Original name of symbol
-  , symType   :: t                          -- ^ Type information of symbol
+  { -- | Original name of symbol
+    symOrigin :: VarId
+  , -- | Type information of symbol
+    symType :: t
   }
   deriving (Eq, Show, Typeable, Data, Functor)
+
 
 {- | The type definition associated with a type constructor.
 A definition for `data MyList a = Cons a (MyList a) | Nil` looks like:
@@ -463,12 +401,6 @@
   chain v@(Binder _ t) b = Lambda v b $ t `Arrow` extract b
 
 
--- | Obtain the set of binders from an 'Alt'.
-altBinders :: Alt -> S.Set VarId
-altBinders (AltData _ bs                ) = S.unions $ map altBinders bs
-altBinders (AltLit    _                 ) = S.empty
-altBinders (AltBinder (maybeToList -> v)) = S.fromList v
-
 -- | Whether an expression is a value.
 isValue :: Expr t -> Bool
 isValue Var{} = True
@@ -478,28 +410,11 @@
 isValue _ = False
 
 
-<<<<<<< HEAD
-instance HasFreeVars (Expr t) VarId where
-  freeVars (Var v _)                        = S.singleton v
-  freeVars Data{}                           = S.empty
-  freeVars Lit{}                            = S.empty
-  freeVars (App    l                  r  _) = freeVars l `S.union` freeVars r
-  freeVars (Lambda (maybeToList -> v) b  _) = freeVars b \\ S.fromList v
-  freeVars (Prim   _                  es _) = S.unions $ map freeVars es
-  freeVars (Let (unzip ->(bs, ds)) b _) =
-    S.unions (map freeVars $ b : ds) \\ S.fromList (catMaybes bs)
-  freeVars (Match s as _) = S.unions (freeVars s : map freeAltVars as)
-   where
-    freeAltVars :: (Alt, Expr t) -> S.Set VarId
-    freeAltVars (a, e) = freeVars e \\ altBinders a
-  freeVars Exception {} = S.empty
-=======
 -- | Retrieve list of binders from an 'Alt'.
 altBinders :: Alt t -> [Binder t]
 altBinders (AltLit _ _) = []
 altBinders (AltBinder b) = [b]
 altBinders (AltData _ as _) = concatMap altBinders as
->>>>>>> a3ec27da
 
 
 binderToVar :: Binder a -> Maybe VarId
