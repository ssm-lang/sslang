{-# LANGUAGE DeriveDataTypeable #-}
{-# LANGUAGE FlexibleInstances #-}
{-# LANGUAGE PatternSynonyms #-}
{-# LANGUAGE DeriveTraversable #-}
{-# LANGUAGE MultiParamTypeClasses #-}
{-# LANGUAGE ViewPatterns #-}
-- | Sslang's intermediate representation and its associated helpers.
module IR.IR
  ( Program(..)
  , TypeDef(..)
  , TypeVariant(..)
  , Binder
  , Literal(..)
  , PrimOp(..)
  , Primitive(..)
  , Expr(..)
  , Alt(..)
  , VarId(..)
  , TConId(..)
  , DConId(..)
  , Type
  , Annotation
  , Annotations
  , variantFields
  , wellFormed
  , foldLambda
  , unfoldLambda
  , extract
  , inject
  , foldApp
  , unfoldApp
  , isValue
  , getAltDefault
  ) where
import           Common.Identifiers             ( Binder
                                                , CSym(..)
                                                , DConId(..)
                                                , HasFreeVars(..)
                                                , TConId(..)
                                                , TVarId(..)
                                                , VarId(..)
                                                )
import           Common.Pretty
import           Control.Monad                  ( void )
import           Data.Data                      ( Data
                                                , Typeable
                                                )

import           Data.Maybe                     ( catMaybes
                                                , maybeToList
                                                )
import qualified Data.Set                      as S
import           Data.Set                       ( (\\) )
import           IR.Types.Type                  ( Annotation
                                                , Annotations
                                                , pattern Arrow
                                                , Type
                                                , unfoldArrow
                                                )

{- | Top-level compilation unit.

@t@ is the type system in use, e.g., "IR.Types.Flat"
-}
data Program t = Program
  { programEntry :: VarId
  , cDefs        :: String
  , externDecls  :: [(VarId, Type)]
  , programDefs  :: [(VarId, Expr t)]
  , typeDefs     :: [(TConId, TypeDef)]
  }
  deriving (Eq, Show, Typeable, Data, Functor)


{- | The type definition associated with a type constructor.
A definition for `data MyList a = Cons a (MyList a) | Nil` looks like:
@
  TypeDef { targs = [a]
          , [ ("Cons", VariantUnnamed [TVar a, TCon ("MyList" [TVar a])])
            , ("Nil", VariantUnnamed [])
            ]
          }
@
(Data constructors for identifiers are omitted for brevity.)
Note that for a flat type system, where all type constructors are nullary, targs
will just be set to [].
-}
data TypeDef = TypeDef
  { variants :: [(DConId, TypeVariant)]
  , targs    :: [TVarId]
  }
  deriving (Show, Eq, Typeable, Data)

-- | Arguments to a data constructor, whose fields may or may not be named
data TypeVariant
  = VariantNamed [(VarId, Type)] -- ^ A record with named fields
  | VariantUnnamed [Type]        -- ^ An algebraic type with unnamed fields
  deriving (Show, Eq, Typeable, Data)


{- | Literal values supported by the language.

Note that these don't carry any connotation of type: @1@ just means @1@,
-}
data Literal
  = LitIntegral Integer
  | LitEvent
  deriving (Eq, Show, Typeable, Data)

{- | Primitive operations.

These should be the kinds of functions one may expect to be available as
operators in C, or as instructions in an assembly language.

For simplicity and consistency, they should be:

- Pure (i.e., side-effectful iff operands are side-effectful, i.e., no @=@)
- Strict in all operands (i.e., no @&&@ or @||@)

We can instead implement short-circuit control flow using match statements.
-}
data PrimOp
  = PrimNeg     -- ^ negation, i.e., -x
  | PrimNot     -- ^ logical not, i.e., !x
  | PrimBitNot  -- ^ bitwise not, i.e., ~x
  | PrimAdd     -- ^ addition, i.e., x + y
  | PrimSub     -- ^ subtraction, i.e., x - y
  | PrimMul     -- ^ multiplication, i.e., x * y
  | PrimDiv     -- ^ division, i.e., x / y
  | PrimMod     -- ^ modulus, i.e., x % y
  | PrimBitAnd  -- ^ bitwise-and, i.e., x & y
  | PrimBitOr   -- ^ bitwise-or, i.e., x | y
  | PrimEq      -- ^ equality, i.e., x == y
  | PrimNeq     -- ^ equality, i.e., x != y
  | PrimGt      -- ^ greater than, i.e., x > y
  | PrimGe      -- ^ greater than or equal to, i.e., x >= y
  | PrimLt      -- ^ less than, i.e., x < y
  | PrimLe      -- ^ less than or equal to, i.e., x <= y
  deriving (Eq, Show, Typeable, Data)

-- | Primitive functions for side-effects and imperative control flow.
data Primitive
  = New
  {- ^ @New e@ allocates a schedule variable initialized to @e@, and
  returns a reference to it.
  -}
  | Dup
  {- ^ @Dup r@ dups the reference @r@ and returns @r@. -}
  | Drop
  {- ^ @Drop e r@ evaluates to @e@, but also drops @r@. -}
  | Deref
  {- ^ @Deref r@ dereferences reference @r@ to obtain its value. -}
  | Assign
  {- ^ @Assign r e@ instantly assigns value @e@ to reference @r@. -}
  | After
  {- ^ @After t r e@ assigns @e@ to reference @r@ after time @t@. -}
  | Par
  {- ^ @Par  es+@ evaluates expressions @es@ concurrently. -}
  | Wait
  {- ^ @Wait rs+@ waits for an assignment to any reference in @rs@. -}
  | Loop
  {- ^ @Loop b@ loops body @b@ forever. -}
  | Break
  {- ^ @Break@ breaks out of the innermost loop. -}
  | Now
  {- ^ @Now@ obtains the value of the current instant -}
  | PrimOp PrimOp
  {- ^ Inlined C expression code. -}
  | CQuote String
  {- ^ Primitive operator. -}
  | CCall CSym
  {- ^ Direct call to arbitrary C function (NOTE: HACKY). -}
  | FfiCall VarId
  {- ^ Call to well-typed extern symbol. -}
  deriving (Eq, Show, Typeable, Data)

{- | Expressions, based on the let-polymorphic lambda calculus.

@t@ represents the type of this expression, e.g., 'IR.Types.Flat'. At
various stages, this may represent a richer or simpler type
system. The type is embedded in each data constructor so as to
type-annotate the entire expression tree.

Designed for side effects with call-by-value evaluation order. Basic
sequencing can be recovered through let-bindings:

> let _ = stmt1 in
> let _ = stmt2 in
> ...

Effects of @stmt1@ take place before that of @stmt2@.
-}
data Expr t
  = Var VarId t
  {- ^ @Var n t@ is a variable named @n@ of type @t@. -}
  | Data DConId t
  {- ^ @Data d t@ is a data constructor named @d@ of type @t@. -}
  | Lit Literal t
  {- ^ @Lit l t@ is a literal value @l@ of type @t@. -}
  | App (Expr t) (Expr t) t
  {- ^ @App f a t@ applies function @f@ to argument @a@, producing a value of
  type @t@.
  -}
  | Let [(Binder, Expr t)] (Expr t) t
  {- ^ @Let [(n, v)] b t@ binds value @v@ to variable @v@ in its body @b@.

  The bindings list may only be of length greater than 1 for a set of mutually
  co-recursive functions.
  -}
  | Lambda Binder (Expr t) t
  {- ^ @Lambda v b t@ constructs an anonymous function of type @t@ that binds
  a value to parameter @v@ in its body @b@.
  -}
  | Match (Expr t) [(Alt, Expr t)] t
  {- ^ @Match s alts t@ pattern-matches on scrutinee @s@ against alternatives
  @alts@, each producing a value of type @t@.
  -}
  | Prim Primitive [Expr t] t
  {- ^ @Prim p es t@ applies primitive @p@ arguments @es@, producing a value
  of type @t@.
  -}
<<<<<<< HEAD
  | NoExpr t
=======
  | Exception ExceptType t
  {- ^ @Exception et t@ produces a exception for the program. 
  -}
>>>>>>> c4924a17
  deriving (Eq, Show, Typeable, Data, Functor, Foldable, Traversable)

-- | An alternative in a pattern-match.
data Alt
  = AltData DConId [Alt]
  -- ^ @AltData d vs@ matches data constructor @d@, and recursive patterns @alts@.
  | AltLit Literal
  -- ^ @AltLit l@ matches against literal @l@, producing expression @e@.
  | AltBinder Binder
  -- ^ @AltBinder v@ matches anything, and bound to name @v@.
  deriving (Eq, Show, Typeable, Data)

newtype ExceptType
  = ExceptDefault Literal
  deriving (Eq, Show, Typeable, Data)

-- | The number of fields in a 'TypeVariant'.
variantFields :: TypeVariant -> Int
variantFields (VariantNamed   fields) = length fields
variantFields (VariantUnnamed fields) = length fields

-- | Extract the type carried by an 'Expr'.
extract :: Expr t -> t
<<<<<<< HEAD
extract (Var  _ t    ) = t
extract (Data _ t    ) = t
extract (Lit  _ t    ) = t
extract (Let    _ _ t) = t
extract (Lambda _ _ t) = t
extract (App    _ _ t) = t
extract (Match  _ _ t) = t
extract (Prim   _ _ t) = t
extract (NoExpr t    ) = t
=======
extract (Var  _ t     ) = t
extract (Data _ t     ) = t
extract (Lit  _ t     ) = t
extract (Let    _ _ t ) = t
extract (Lambda _ _ t ) = t
extract (App    _ _ t ) = t
extract (Match  _ _ t ) = t
extract (Prim   _ _ t ) = t
extract (Exception _ t) = t
>>>>>>> c4924a17

-- | Replace the top-level type carried by an 'Expr'.
inject :: t -> Expr t -> Expr t
inject t (Var  v _      ) = Var v t
inject t (Data d _      ) = Data d t
inject t (Lit  l _      ) = Lit l t
inject t (Let    ds b  _) = Let ds b t
inject t (Lambda xs b  _) = Lambda xs b t
inject t (App    h  a  _) = App h a t
inject t (Match  s  as _) = Match s as t
inject t (Prim   p  es _) = Prim p es t
<<<<<<< HEAD
inject t (NoExpr _      ) = NoExpr t
=======
inject t (Exception et _) = Exception et t
>>>>>>> c4924a17

{- | Collect a curried application into the function and argument list.

The type accompanying each argument represents type produced by the
application, and is extracted from the 'App' node that this function unwraps.

For example, the term @f a b@ (where @a: A@ and @b: B@) would be represented by
the following AST:
@@
(App (App (Var f (A -> B -> C)) (Var a A) (B -> C)) (Var b B) C)
@@

which, when unzipped, gives:

@@
(Var f (A -> B -> C)) [(Var a A, B -> C), (Var b B, C)]
@@

'unfoldApp' is the inverse of 'foldApp'.
-}
unfoldApp :: Expr t -> (Expr t, [(Expr t, t)])
unfoldApp (App lhs rhs t) =
  let (fn, args) = unfoldApp lhs in (fn, args ++ [(rhs, t)])
unfoldApp e = (e, [])

{- | Apply a function to zero or more arguments.

'foldApp' is the inverse of 'unfoldApp'.
-}
foldApp :: Expr t -> [(Expr t, t)] -> Expr t
foldApp = foldr $ \(a, t) f -> App f a t

-- | Collect a curried list of function arguments from a nesting of lambdas.
unfoldLambda :: Expr t -> ([Binder], Expr t)
unfoldLambda (Lambda a b _) =
  let (as, body) = unfoldLambda b in (a : as, body)
unfoldLambda e = ([], e)

-- | Create a lambda chain given a list of argument-type pairs and a body.
foldLambda :: [(Binder, Type)] -> Expr Type -> Expr Type
foldLambda args body = foldr chain body args
  where chain (v, t) b = Lambda v b $ t `Arrow` extract b

-- | Whether an expression is a value.
isValue :: Expr t -> Bool
isValue Var{}    = True
isValue Data{}   = True
isValue Lit{}    = True
isValue Lambda{} = True
isValue _        = False

-- | Retrieve binder from Alt, assuming it is AltBinder.
getAltDefault :: Alt -> Binder
getAltDefault (AltBinder b) = b
getAltDefault _ =
  error "Compiler Error: Should not have recursive patterns here"

instance HasFreeVars (Expr t) VarId where
  freeVars (Var v _)                        = S.singleton v
  freeVars Data{}                           = S.empty
  freeVars Lit{}                            = S.empty
  freeVars (App    l                  r  _) = freeVars l `S.union` freeVars r
  freeVars (Lambda (maybeToList -> v) b  _) = freeVars b \\ S.fromList v
  freeVars (Prim   _                  es _) = S.unions $ map freeVars es
  freeVars (Let (unzip ->(bs, ds)) b _) =
    S.unions (map freeVars $ b : ds) \\ S.fromList (catMaybes bs)
  freeVars (Match s as _) = S.unions (freeVars s : map freeAltVars as)
   where
    freeAltVars :: (Alt, Expr t) -> S.Set VarId
    freeAltVars (a, e) = freeVars e \\ altBinders a
    altBinders (AltData _ bs                ) = S.unions $ map altBinders bs
    altBinders (AltLit    _                 ) = S.empty
    altBinders (AltBinder (maybeToList -> v)) = S.fromList v
<<<<<<< HEAD
  freeVars (NoExpr _) = S.empty
=======
  freeVars Exception{} = S.empty

>>>>>>> c4924a17
{- | Predicate of whether an expression "looks about right".

Description left deliberately vague so that we have the flexibility to
strengthen this predicate. For now, we just check that all primitives are
applied to the right number of arguments.

This predicate also provides a template to recursively traverse through all
sub-expressions of an expression.
-}
wellFormed :: Expr t -> Bool
wellFormed (Var  _ _          ) = True
wellFormed (Data _ _          ) = True
wellFormed (Lit  _ _          ) = True
wellFormed (Let    defs b    _) = all (wellFormed . snd) defs && wellFormed b
wellFormed (Lambda _    b    _) = wellFormed b
wellFormed (App    f    a    _) = wellFormed f && wellFormed a
wellFormed (Match  s    alts _) = wellFormed s && all (wellFormed . snd) alts
wellFormed (Prim   p    es   _) = wfPrim p es && all wellFormed es
 where
  wfPrim New                  [_]       = True
  wfPrim Dup                  [_]       = True
  wfPrim Drop                 [_, _]    = True
  wfPrim Deref                [_]       = True
  wfPrim Assign               [_, _]    = True
  wfPrim After                [_, _, _] = True
  wfPrim Par                  (_ : _)   = True
  wfPrim Wait                 (_ : _)   = True
  wfPrim Break                []        = True
  wfPrim Now                  [_]       = True
  wfPrim (CCall   _         ) _         = True
  wfPrim (FfiCall _         ) [_]       = True
  wfPrim (PrimOp  PrimNeg   ) [_]       = True
  wfPrim (PrimOp  PrimNot   ) [_]       = True
  wfPrim (PrimOp  PrimBitNot) [_]       = True
  wfPrim (PrimOp  PrimAdd   ) [_, _]    = True
  wfPrim (PrimOp  PrimSub   ) [_, _]    = True
  wfPrim (PrimOp  PrimMul   ) [_, _]    = True
  wfPrim (PrimOp  PrimDiv   ) [_, _]    = True
  wfPrim (PrimOp  PrimMod   ) [_, _]    = True
  wfPrim (PrimOp  PrimBitAnd) [_, _]    = True
  wfPrim (PrimOp  PrimBitOr ) [_, _]    = True
  wfPrim (PrimOp  PrimEq    ) [_, _]    = True
  wfPrim (PrimOp  PrimGt    ) [_, _]    = True
  wfPrim (PrimOp  PrimGe    ) [_, _]    = True
  wfPrim (PrimOp  PrimLt    ) [_, _]    = True
  wfPrim (PrimOp  PrimLe    ) [_, _]    = True
  wfPrim _                    _         = False
<<<<<<< HEAD
wellFormed (NoExpr _) = True
=======
wellFormed (Exception _ _) = True
>>>>>>> c4924a17

{- | Pretty Typeclass: pretty print the IR

Adds 
* indentation and line breaks
* some parens (not minimal parens, but fewer than around every node)
Omits 
* let _ =
* type annotations
Reverts
* curried funcs of one arg back to multiple arg funcs
-}
instance Pretty (Program Type) where
  pretty Program { programDefs = ds, typeDefs = tys, externDecls = xds } =
    vsep $ punctuate line tops
   where
    tops =
      map prettyTypDef tys ++ map prettyExternDecl xds ++ map prettyFuncDef ds

    -- Generates readable Doc representation of an IR Top Level Function
    prettyFuncDef :: (VarId, Expr Type) -> Doc ann
    prettyFuncDef (v, l@(Lambda _ _ ty)) =
      pretty v <+> typSig <+> pretty "=" <+> line <> indent
        2
        (pretty (void body))
     where
      typSig = hsep args <+> rarrow <+> pretty retTy
      args   = zipWith
        (\arg t -> parens $ pretty arg <+> pretty ":" <+> pretty t)
        argIds
        argTys
      (argIds, body ) = unfoldLambda l
      (argTys, retTy) = unfoldArrow ty -- FIXME
    prettyFuncDef (v, e) = pretty v <+> pretty "=" <+> pretty (void e)

    prettyExternDecl :: (Pretty t) => (VarId, t) -> Doc ann
    prettyExternDecl (v, t) =
      pretty "extern" <+> pretty v <+> colon <+> pretty t

    -- Generates readable Doc representation of an IR Type Definition
    prettyTypDef :: (TConId, TypeDef) -> Doc ann
    prettyTypDef (tcon, TypeDef { variants = vars }) =
      pretty "type"
        <+> pretty tcon
        <+> line
        <>  indent indentNo (vsep $ map prettyDCon vars)
        <>  line
    prettyDCon :: (DConId, TypeVariant) -> Doc ann
    prettyDCon (dcon, VariantNamed argz) =
      pretty dcon <+> hsep (pretty . snd <$> argz)
    prettyDCon (dcon, VariantUnnamed argz) =
      pretty dcon <+> hsep (pretty <$> argz)


-- | Pretty prints IR Expr nodes without type annotations
instance Pretty (Expr ()) where
  pretty a@App{} = pretty nm <+> hsep (parenz . fst <$> args)
   where
    (nm, args) = unfoldApp a
    -- insert (usually) necessary parens
    parenz :: Expr () -> Doc ann
    parenz v@(Var _ _) = pretty v  -- variables
    parenz l@(Lit _ _) = pretty l  -- literals
    parenz e           = parens (pretty e)
    -- TODO: minimum parens algo
  pretty (Prim Wait es _           ) = pretty "wait" <+> vsep (map pretty es)
  pretty (Var v _                  ) = pretty v
  pretty (Lambda a              b _) = pretty "fun" <+> pretty a <+> pretty b
  pretty (Let    [(Nothing, e)] b _) = pretty e <> line <> pretty b
  pretty (Let    as             b _) = letexpr
   where
    letexpr = pretty "let" <+> vsep (map def as) <> line <> pretty b
    def (Just v , e) = pretty v <+> equals <+> align (pretty e)
    def (Nothing, e) = pretty '_' <+> equals <+> align (pretty e)
  pretty (Prim After [d, l, r] _) = ae
   where
    ae =
      pretty "after" <+> pretty d <> comma <+> pretty l <+> larrow <+> pretty r
  pretty (Prim  Assign [l, r] _) = parens $ pretty l <+> larrow <+> pretty r
  pretty (Match s      as     _) = pretty "match" <+> pretty s <> line <> arms
   where
    arms = vsep (map (indent indentNo . arm) as)
    arm :: (Alt, Expr ()) -> Doc ann
    arm (a, e) = pretty a <+> equals <+> align (pretty e)
  pretty (Prim Loop [b] _) =
    pretty "loop" <> line <> indent indentNo (pretty b)
  pretty (Prim (PrimOp po) [l, r] _) = pretty l <+> pretty po <+> pretty r
  pretty (Data d _                 ) = pretty d
  pretty (Lit  l _                 ) = pretty l
  pretty (Prim New [r] _           ) = pretty "new" <+> pretty r
  pretty (Prim Dup [r] _           ) = pretty "__dup" <+> parens (pretty r)
  pretty (Prim Drop [e, r] _) =
    pretty "__drop"
      <+> parens (line <> indent 2 (pretty e) <> line)
      <+> pretty r
  pretty (Prim Deref [r] _) = pretty "deref" <+> parens (pretty r)
  pretty (Prim Par   es  _) = pretty "par" <+> block dbar (map pretty es)
  pretty (Prim Break []  _) = pretty "break"
  pretty (Prim (CCall s) es _) =
    pretty "$" <> pretty s <> parens (hsep $ punctuate comma $ map pretty es)
  pretty (Prim (FfiCall s) es _) = pretty s <+> hsep (map (parens . pretty) es)
  pretty (Prim (CQuote  s) [] _) = pretty "$$" <> pretty s <> pretty "$$"
<<<<<<< HEAD
  pretty (NoExpr _             ) = pretty "noexpr" -- error "can't happen noexpr"
=======
>>>>>>> c4924a17

  -- pretty (Prim Return [e] _        ) = pretty "return" <+> braces (pretty e)
  pretty (Prim p _ _) = error "Primitive expression not well-formed: " $ show p
  pretty (Exception et _       ) = pretty "__exception" <+> prettyet et
    where prettyet (ExceptDefault l) = pretty l

instance Pretty Alt where
  pretty (AltData a b       ) = pretty a <+> hsep (map pretty b)
  pretty (AltLit    a       ) = pretty a
  pretty (AltBinder (Just v)) = pretty v
  pretty (AltBinder Nothing ) = pretty '_'

instance Pretty Literal where
  pretty (LitIntegral i) = pretty $ show i
  pretty LitEvent        = pretty "()"

instance Pretty PrimOp where
  pretty PrimNeg    = pretty "-"
  pretty PrimNot    = pretty "!"
  pretty PrimBitNot = pretty "~"
  pretty PrimAdd    = pretty "+"
  pretty PrimSub    = pretty "-"
  pretty PrimMul    = pretty "*"
  pretty PrimDiv    = pretty "/"
  pretty PrimMod    = pretty "%"
  pretty PrimBitAnd = pretty "&"
  pretty PrimBitOr  = pretty "|"
  pretty PrimEq     = pretty "=="
  pretty PrimNeq    = pretty "!="
  pretty PrimGt     = pretty ">"
  pretty PrimGe     = pretty ">="
  pretty PrimLt     = pretty "<"
  pretty PrimLe     = pretty "<="

-- | Dumpy Typeclass: generate comprehensive Doc representation of the IR
instance Dumpy (Program Type) where
  dumpy Program { programDefs = ds, typeDefs = tys, externDecls = xds } =
    vsep $ punctuate line tops
   where
    tops =
      map dumpyTypDef tys ++ map dumpyExternDecl xds ++ map dumpyFuncDef ds

    -- Generates readable Doc representation of an IR Top Level Function
    dumpyFuncDef :: (VarId, Expr Type) -> Doc ann
    dumpyFuncDef (v, l@(Lambda _ _ ty)) =
      pretty v <+> typSig <+> pretty "=" <+> line <> indent 2 (dumpy body)
     where
      typSig = hsep args <+> rarrow <+> dumpy retTy
      args   = zipWith
        (\arg t -> parens $ pretty arg <+> pretty ":" <+> dumpy t)
        argIds
        argTys
      (argIds, body ) = unfoldLambda l
      (argTys, retTy) = unfoldArrow ty
    dumpyFuncDef (v, e) = pretty v <+> pretty "=" <+> dumpy e

    -- Generates readable Doc representation of an IR Type Definition
    dumpyExternDecl :: Dumpy t => (VarId, t) -> Doc ann
    dumpyExternDecl (v, t) = pretty "extern" <+> pretty v <+> colon <+> dumpy t

    -- Generates readable Doc representation of an IR Type Definition
    dumpyTypDef :: (TConId, TypeDef) -> Doc ann
    dumpyTypDef (tcon, TypeDef { variants = vars }) =
      pretty "type"
        <+> pretty tcon
        <+> line
        <>  indent indentNo (vsep $ map dumpyDCon vars)
        <>  line
    dumpyDCon :: (DConId, TypeVariant) -> Doc ann
    dumpyDCon (dcon, VariantNamed argz) =
      pretty dcon <+> hsep (dumpy . snd <$> argz)
    dumpyDCon (dcon, VariantUnnamed argz) =
      pretty dcon <+> hsep (dumpy <$> argz)
  -- TODO: how to represent entry point?

instance Dumpy (Expr Type) where
  dumpy (Var  v t  ) = typeAnn t $ pretty v
  dumpy (Data d t  ) = typeAnn t $ pretty d
  dumpy (Lit  l t  ) = typeAnn t $ dumpy l
  dumpy (App l  r t) = typeAnn t $ dumpy l <+> dumpy r
  dumpy (Let as b t) = typeAnn t $ parens letexpr
   where
    letexpr = pretty "let" <+> block dbar (map def as) <> semi <+> dumpy b
    def (Just v , e) = pretty v <+> equals <+> braces (dumpy e)
    def (Nothing, e) = pretty '_' <+> equals <+> braces (dumpy e)
  dumpy (Lambda a b t) =
    typeAnn t $ pretty "fun" <+> pretty a <+> braces (dumpy b)
  dumpy (Match s as t) = typeAnn t $ pretty "match" <+> dumpy s <+> arms
   where
    -- Where to add binder?
    arms = block bar (map arm as)
    arm (a, e) = dumpy a <+> pretty "=" <+> braces (dumpy e)
  dumpy (Prim New [r] t) = typeAnn t $ pretty "new" <+> dumpy r
  dumpy (Prim Dup [r] t) = typeAnn t $ pretty "__dup" <+> dumpy r
  dumpy (Prim Drop [e, r] t) =
    typeAnn t $ pretty "__drop" <+> parens (dumpy e) <+> parens (dumpy r)
  dumpy (Prim Deref [r] t) = typeAnn t $ pretty "deref" <+> dumpy r
  dumpy (Prim Assign [l, r] t) =
    typeAnn t $ parens $ dumpy l <+> larrow <+> braces (dumpy r)
  dumpy (Prim After [d, l, r] t) = typeAnn t $ parens ae
   where
    ae = pretty "after" <+> dumpy d <> comma <+> dumpy l <+> larrow <+> braces
      (dumpy r)
  dumpy (Prim Par es t) =
    typeAnn t $ pretty "par" <+> block dbar (map dumpy es)
  dumpy (Prim Wait es t) =
    typeAnn t $ pretty "wait" <+> block dbar (map dumpy es)
  dumpy (Prim Loop      [b] t) = typeAnn t $ pretty "loop" <+> braces (dumpy b)
  dumpy (Prim Break     []  t) = typeAnn t $ pretty "break"
  dumpy (Prim (CCall s) es  t) = typeAnn t $ pretty "$" <> pretty s <> parens
    (hsep $ punctuate comma $ map dumpy es)
  dumpy (Prim (CQuote s) [] t) =
    typeAnn t $ pretty "$$" <> pretty s <> pretty "$$"
  dumpy (Prim (FfiCall s) es _) = pretty s <+> hsep (map (parens . dumpy) es)
  dumpy (Prim (PrimOp po) [l, r] t) =
    typeAnn t $ dumpy l <+> dumpy po <+> dumpy r
  dumpy (Prim p _ _) = error "Primitive expression not well-formed: " $ show p
<<<<<<< HEAD
  dumpy (NoExpr _  ) = error "can't happen"
=======
  dumpy (Exception et t) = typeAnn t $ pretty "exception" <+> dumpyet et
    where dumpyet (ExceptDefault l) = pretty l
>>>>>>> c4924a17

instance Dumpy Alt where
  dumpy (AltData a b       ) = parens $ pretty a <+> hsep (map pretty b)
  dumpy (AltLit    a       ) = pretty a
  dumpy (AltBinder (Just v)) = pretty v
  dumpy (AltBinder Nothing ) = pretty '_'

instance Dumpy Literal where
  dumpy (LitIntegral i) = pretty $ show i
  dumpy LitEvent        = pretty "()"

instance Dumpy PrimOp where
  dumpy PrimNeg    = pretty "-"
  dumpy PrimNot    = pretty "!"
  dumpy PrimBitNot = pretty "~"
  dumpy PrimAdd    = pretty "+"
  dumpy PrimSub    = pretty "-"
  dumpy PrimMul    = pretty "*"
  dumpy PrimDiv    = pretty "/"
  dumpy PrimMod    = pretty "%"
  dumpy PrimBitAnd = pretty "&"
  dumpy PrimBitOr  = pretty "|"
  dumpy PrimEq     = pretty "=="
  dumpy PrimNeq    = pretty "!="
  dumpy PrimGt     = pretty ">"
  dumpy PrimGe     = pretty ">="
  dumpy PrimLt     = pretty "<"
  dumpy PrimLe     = pretty "<="<|MERGE_RESOLUTION|>--- conflicted
+++ resolved
@@ -18,6 +18,7 @@
   , VarId(..)
   , TConId(..)
   , DConId(..)
+  , ExceptType(..)
   , Type
   , Annotation
   , Annotations
@@ -219,13 +220,9 @@
   {- ^ @Prim p es t@ applies primitive @p@ arguments @es@, producing a value
   of type @t@.
   -}
-<<<<<<< HEAD
-  | NoExpr t
-=======
   | Exception ExceptType t
   {- ^ @Exception et t@ produces a exception for the program. 
   -}
->>>>>>> c4924a17
   deriving (Eq, Show, Typeable, Data, Functor, Foldable, Traversable)
 
 -- | An alternative in a pattern-match.
@@ -249,17 +246,6 @@
 
 -- | Extract the type carried by an 'Expr'.
 extract :: Expr t -> t
-<<<<<<< HEAD
-extract (Var  _ t    ) = t
-extract (Data _ t    ) = t
-extract (Lit  _ t    ) = t
-extract (Let    _ _ t) = t
-extract (Lambda _ _ t) = t
-extract (App    _ _ t) = t
-extract (Match  _ _ t) = t
-extract (Prim   _ _ t) = t
-extract (NoExpr t    ) = t
-=======
 extract (Var  _ t     ) = t
 extract (Data _ t     ) = t
 extract (Lit  _ t     ) = t
@@ -269,7 +255,6 @@
 extract (Match  _ _ t ) = t
 extract (Prim   _ _ t ) = t
 extract (Exception _ t) = t
->>>>>>> c4924a17
 
 -- | Replace the top-level type carried by an 'Expr'.
 inject :: t -> Expr t -> Expr t
@@ -281,11 +266,7 @@
 inject t (App    h  a  _) = App h a t
 inject t (Match  s  as _) = Match s as t
 inject t (Prim   p  es _) = Prim p es t
-<<<<<<< HEAD
-inject t (NoExpr _      ) = NoExpr t
-=======
 inject t (Exception et _) = Exception et t
->>>>>>> c4924a17
 
 {- | Collect a curried application into the function and argument list.
 
@@ -359,12 +340,8 @@
     altBinders (AltData _ bs                ) = S.unions $ map altBinders bs
     altBinders (AltLit    _                 ) = S.empty
     altBinders (AltBinder (maybeToList -> v)) = S.fromList v
-<<<<<<< HEAD
-  freeVars (NoExpr _) = S.empty
-=======
   freeVars Exception{} = S.empty
 
->>>>>>> c4924a17
 {- | Predicate of whether an expression "looks about right".
 
 Description left deliberately vague so that we have the flexibility to
@@ -412,11 +389,7 @@
   wfPrim (PrimOp  PrimLt    ) [_, _]    = True
   wfPrim (PrimOp  PrimLe    ) [_, _]    = True
   wfPrim _                    _         = False
-<<<<<<< HEAD
-wellFormed (NoExpr _) = True
-=======
 wellFormed (Exception _ _) = True
->>>>>>> c4924a17
 
 {- | Pretty Typeclass: pretty print the IR
 
@@ -519,10 +492,6 @@
     pretty "$" <> pretty s <> parens (hsep $ punctuate comma $ map pretty es)
   pretty (Prim (FfiCall s) es _) = pretty s <+> hsep (map (parens . pretty) es)
   pretty (Prim (CQuote  s) [] _) = pretty "$$" <> pretty s <> pretty "$$"
-<<<<<<< HEAD
-  pretty (NoExpr _             ) = pretty "noexpr" -- error "can't happen noexpr"
-=======
->>>>>>> c4924a17
 
   -- pretty (Prim Return [e] _        ) = pretty "return" <+> braces (pretty e)
   pretty (Prim p _ _) = error "Primitive expression not well-formed: " $ show p
@@ -640,12 +609,8 @@
   dumpy (Prim (PrimOp po) [l, r] t) =
     typeAnn t $ dumpy l <+> dumpy po <+> dumpy r
   dumpy (Prim p _ _) = error "Primitive expression not well-formed: " $ show p
-<<<<<<< HEAD
-  dumpy (NoExpr _  ) = error "can't happen"
-=======
   dumpy (Exception et t) = typeAnn t $ pretty "exception" <+> dumpyet et
     where dumpyet (ExceptDefault l) = pretty l
->>>>>>> c4924a17
 
 instance Dumpy Alt where
   dumpy (AltData a b       ) = parens $ pretty a <+> hsep (map pretty b)
