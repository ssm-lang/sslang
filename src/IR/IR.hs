--- conflicted
+++ resolved
@@ -258,10 +258,7 @@
 @@
 (Var f (A -> B -> C)) [(Var a A, B -> C), (Var b B, C)]
 @@
-<<<<<<< HEAD
-=======
-
->>>>>>> 4f1b5828
+
 'unfoldApp' is the inverse of 'foldApp'.
 -}
 unfoldApp :: Expr t -> (Expr t, [(Expr t, t)])
@@ -270,10 +267,7 @@
 unfoldApp e = (e, [])
 
 {- | Apply a function to zero or more arguments.
-<<<<<<< HEAD
-=======
-
->>>>>>> 4f1b5828
+
 'foldApp' is the inverse of 'unfoldApp'.
 -}
 foldApp :: Expr t -> [(Expr t, t)] -> Expr t
