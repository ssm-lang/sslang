{-# LANGUAGE OverloadedStrings #-}
{-# OPTIONS_GHC -Wno-unused-top-binds #-}
{-# LANGUAGE LambdaCase #-}
{-# LANGUAGE TupleSections #-}
{-# OPTIONS_GHC -Wno-name-shadowing #-}
{-# LANGUAGE ViewPatterns #-}
{- | Lower the representation of a sslang Ast into sslang IR.

This pass expects prior desugaring passes to ensure that:

- Op regions are unflatted into proper applications.
- Patterns in definitions consist of only (annotated) identifiers or wildcards.
-}
module IR.LowerAst
  ( lowerProgram
  ) where

import qualified Common.Compiler               as Compiler
import           Common.Identifiers             ( TVarId(..)
                                                , fromId
                                                , fromString
                                                , isCons
                                                , isVar
                                                )
import qualified Front.Ast                     as A
import qualified IR.IR                         as I
import qualified IR.Types                      as I

import           Data.Bifunctor                 ( Bifunctor(..) )
import IR.Types.Type (tempTupleId)

-- | Unannotated terms appear as an empty stack.
untyped :: I.Annotations
untyped = mempty

-- | Add a type annotation to an already-annotated term.
pushAnn :: I.Expr I.Annotations -> I.Annotation -> I.Expr I.Annotations
pushAnn e t = I.inject (I.Annotations [t] <> I.extract e) e

-- | Lower an AST 'Program' into IR.
lowerProgram :: A.Program -> Compiler.Pass (I.Program I.Annotations)
lowerProgram (A.Program ds) = do
  let (tds, cds, xds, dds) = A.getTops ds
  tds' <- mapM lowerTypeDef tds
  xds' <- mapM lowerExternDecl xds
  dds' <- mapM lowerDataDef dds
  return $ I.Program { I.programEntry = fromString "main" -- TODO: don't hardcode
                     , I.programDefs  = dds'
                     , I.externDecls  = xds'
                     , I.typeDefs     = tds'
                     , I.cDefs        = concat cds
                     }
 where
  -- | Lower a top-level data definition into IR.
  lowerDataDef :: A.Definition -> Compiler.Pass (I.VarId, I.Expr I.Annotations)
  lowerDataDef d = lowerDef d >>= \case
    (Just b , e) -> return (b, e)
    (Nothing, _) -> Compiler.unexpected "Missing top-level binding"
    -- TODO: This might actually be ok, to allow top-level evaluation

  -- | Lower a top-level type definition into IR.
  lowerTypeDef :: A.TypeDef -> Compiler.Pass (I.TConId, I.TypeDef)
  lowerTypeDef td = do
    tds <- mapM lowerTypeVariant $ A.typeVariants td
    return
      ( fromId $ A.typeName td
      , I.TypeDef { I.targs = map TVarId $ A.typeParams td, I.variants = tds }
      )
   where
    lowerTypeVariant
      :: A.TypeVariant -> Compiler.Pass (I.DConId, I.TypeVariant)
    lowerTypeVariant (A.VariantUnnamed vn ts) =
      (fromId vn, ) . I.VariantUnnamed <$> mapM lowerType ts

  -- | Lower an 'A.ExternDecl' into an identifier/type pair.
  lowerExternDecl :: A.ExternDecl -> Compiler.Pass (I.VarId, I.Type)
  lowerExternDecl (A.ExternDecl i t) = (fromId i, ) <$> lowerType t

-- | Lower an 'A.Definition' into a name and bound expression.
lowerDef :: A.Definition -> Compiler.Pass (I.Binder, I.Expr I.Annotations)
lowerDef (A.DefPat aPat aBody) = do
  n <- lowerPatBinder aPat
  t <- lowerPatType aPat
  b <- lowerExpr aBody
  return (n, pushAnn b t)
lowerDef (A.DefFn aName aPats aTy aBody) = do
  -- Lower body
  b <- lowerCurry aPats aBody

  -- Push proper type annotation, if there is one
  b <- case aTy of
    A.TypProper ty -> pushAnn b . I.AnnType <$> lowerType ty
    _              -> return b

  -- Push argument + return type annotations, if there are any
  b <- do
    pts <- mapM lowerPatType aPats
    rt  <- I.AnnType <$> case aTy of
      A.TypReturn ty -> lowerType ty
      _              -> return I.Hole
    return $ pushAnn b $ I.AnnArrows pts rt

  return (Just $ fromId aName, b)

-- | Curry and lower a list of arguments to a lambda body.
lowerCurry :: [A.Pat] -> A.Expr -> Compiler.Pass (I.Expr I.Annotations)
lowerCurry aPats aBody = go aPats
 where
  go []       = lowerExpr aBody
  go (p : ps) = I.Lambda <$> lowerPatBinder p <*> go ps <*> pure untyped

{- | Lowers an AST expression into an IR expression.

Performs the following desugaring inline:

-   Desugars 'A.IfElse' to 'I.Match'
-   Unrolls 'A.Constraint' to annotate sub-expressions
-}
lowerExpr :: A.Expr -> Compiler.Pass (I.Expr I.Annotations)
lowerExpr (lowerPrim -> Just p) = return $ I.Prim p [] untyped
lowerExpr (A.Id v) | isCons v  = return $ I.Data (fromId v) untyped
                   | otherwise = return $ I.Var (fromId v) untyped
lowerExpr (  A.Lit l    ) = I.Lit <$> lowerLit l <*> pure untyped
lowerExpr a@(A.Apply l r) = case first lowerPrim (A.collectApp a) of
  (Just prim, args) -> I.Prim prim <$> mapM lowerExpr args <*> pure untyped
  (Nothing  , _   ) -> I.App <$> lowerExpr l <*> lowerExpr r <*> pure untyped
lowerExpr (A.Let ds b) =
  I.Let <$> mapM lowerDef ds <*> lowerExpr b <*> pure untyped
lowerExpr (A.Lambda ps b) = do
  pts <- mapM lowerPatType ps
  pushAnn <$> lowerCurry ps b <*> pure (I.AnnArrows pts $ I.AnnType I.Hole)
lowerExpr (A.While c b) = do
  body <- lowerExpr (A.IfElse c (A.Lit A.LitEvent) A.Break `A.Seq` b)
  return $ I.Prim I.Loop [body] untyped
lowerExpr (A.Loop b) = do
  body <- lowerExpr b
  return $ I.Prim I.Loop [body] untyped
lowerExpr (A.Par es) = I.Prim I.Par <$> mapM lowerExpr es <*> pure untyped
lowerExpr (A.After delay lhs rhs) =
  I.Prim I.After <$> mapM lowerExpr [delay, lhs, rhs] <*> pure untyped
lowerExpr (A.Assign lhs rhs) =
  I.Prim I.Assign <$> mapM lowerExpr [lhs, rhs] <*> pure untyped
lowerExpr (A.Constraint e ty) = do
  pushAnn <$> lowerExpr e <*> (I.AnnType <$> lowerType ty)
lowerExpr (A.Wait exprs) =
  I.Prim I.Wait <$> mapM lowerExpr exprs <*> pure untyped
lowerExpr (A.Seq l r) = do
  l' <- lowerExpr l
  r' <- lowerExpr r
  return $ I.Let [(Nothing, l')] r' untyped
lowerExpr A.Break          = return $ I.Prim I.Break [] untyped
lowerExpr (A.IfElse c t e) = do
  c' <- lowerExpr c
  t' <- (I.AltBinder Nothing, ) <$> lowerExpr t
  e' <- (I.AltLit (I.LitIntegral 0), ) <$> lowerExpr e
  return $ I.Match c' [e', t'] untyped
lowerExpr (A.CQuote s) = return $ I.Prim (I.CQuote $ fromString s) [] untyped
lowerExpr (A.CCall s es) =
  I.Prim (I.CCall $ fromId s) <$> mapM lowerExpr es <*> pure untyped
lowerExpr A.NoExpr = return $ I.Lit I.LitEvent untyped
lowerExpr (A.OpRegion _ _) =
  Compiler.unexpected "lowerExpr: OpRegions should have already been desugared"
lowerExpr (A.Match s ps) =
  I.Match <$> lowerExpr s <*> mapM lowerArm ps <*> pure untyped
  where lowerArm (a, e) = (,) <$> lowerPatAlt a <*> lowerExpr e
lowerExpr (A.Tuple es) =
  apply_recurse (I.Data (I.DConId (tempTupleId $ length es)) untyped) <$> mapM lowerExpr es
 where
  apply_recurse e []       = e
  apply_recurse e (x : xs) = apply_recurse (I.App e x untyped) xs
lowerExpr (A.ListExpr _) =
  Compiler.unexpected "lowerExpr: ListExprs should have already been desugared"


-- | Lower an A.Pat into an I.Alt
lowerPatAlt :: A.Pat -> Compiler.Pass I.Alt
lowerPatAlt A.PatWildcard = return $ I.AltBinder Nothing
lowerPatAlt (A.PatId i) | isVar i   = return $ I.AltBinder (Just $ I.VarId i)
                        | otherwise = return $ I.AltData (I.DConId i) []
lowerPatAlt (A.PatLit l) = I.AltLit <$> lowerLit l
lowerPatAlt (A.PatTup ps) =
<<<<<<< HEAD
  I.AltData (I.tupleId $ length ps) <$> mapM lowerPatAlt ps
=======
  I.AltData (I.tempTupleId $ length ps) <$> mapM lowerPatAlt ps
>>>>>>> 315705a9
lowerPatAlt p@(A.PatApp _) = case A.collectPApp p of
  (A.PatId i, ps) | isCons i -> I.AltData (fromId i) <$> mapM lowerPatAlt ps
  _ -> Compiler.unexpected "lowerPatAlt: app head should be a data constructor"
lowerPatAlt (A.PatAnn _ p) = lowerPatAlt p
lowerPatAlt (A.PatAs _ _) =
  Compiler.todo "lowerPatAlt cannot handle aliases yet"

-- | Lower an AST literal into an IR literal.
lowerLit :: A.Literal -> Compiler.Pass I.Literal
lowerLit (A.LitInt i)   = return $ I.LitIntegral i
lowerLit A.LitEvent     = return I.LitEvent
lowerLit (A.LitChar _c) = Compiler.todo "Char literals are not yet implemented"
lowerLit (A.LitString _s) =
  Compiler.unexpected "lowerLit: LitStrings should have already been desugared"
lowerLit (A.LitRat _r) =
  Compiler.todo "Rational literals are not yet implemented"

-- | Translate an AST identifier into the corresponding IR primitive, if any.
lowerPrim :: A.Expr -> Maybe I.Primitive
lowerPrim (A.Id "new"  ) = Just I.New
lowerPrim (A.Id "deref") = Just I.Deref
lowerPrim (A.Id "now"  ) = Just I.Now
lowerPrim (A.Id "+"    ) = Just $ I.PrimOp I.PrimAdd
lowerPrim (A.Id "-"    ) = Just $ I.PrimOp I.PrimSub
lowerPrim (A.Id "*"    ) = Just $ I.PrimOp I.PrimMul
lowerPrim (A.Id "/"    ) = Just $ I.PrimOp I.PrimDiv
lowerPrim (A.Id "%"    ) = Just $ I.PrimOp I.PrimMod
lowerPrim (A.Id "=="   ) = Just $ I.PrimOp I.PrimEq
lowerPrim (A.Id "!="   ) = Just $ I.PrimOp I.PrimNeq
lowerPrim (A.Id ">="   ) = Just $ I.PrimOp I.PrimGe
lowerPrim (A.Id "<="   ) = Just $ I.PrimOp I.PrimLe
lowerPrim (A.Id ">"    ) = Just $ I.PrimOp I.PrimGt
lowerPrim (A.Id "<"    ) = Just $ I.PrimOp I.PrimLt
lowerPrim _              = Nothing

-- | Extract an optional identifier from an Ast pattern.
lowerPatBinder :: A.Pat -> Compiler.Pass I.Binder
lowerPatBinder (A.PatId v)      = return $ Just $ fromId v
lowerPatBinder A.PatWildcard    = return Nothing
lowerPatBinder (A.PatAnn _ pat) = lowerPatBinder pat
lowerPatBinder p =
  Compiler.todo
    $  "lowerPatBinder: should be desguared into pattern match: "
    ++ show p

-- | Extracts and lowers possible AST type annotation from a binding.
lowerPatType :: A.Pat -> Compiler.Pass I.Annotation
lowerPatType A.PatWildcard = return $ I.AnnType I.Hole
lowerPatType (A.PatId i) | isCons i  = return $ I.AnnDCon (fromId i) []
                         | otherwise = return $ I.AnnType I.Hole
lowerPatType (A.PatLit _l) = Compiler.todo "lowerPatType for literals"
lowerPatType (A.PatAs _ p) = lowerPatType p
lowerPatType (A.PatTup bs) =
  I.AnnDCon (I.tupleId $ length bs) <$> mapM lowerPatType bs
lowerPatType p@(A.PatApp _) = case A.collectPApp p of
  (A.PatId i, ps) | isCons i -> I.AnnDCon (fromId i) <$> mapM lowerPatType ps
  _ -> Compiler.unexpected "lowerPatType cannot handle arbitrary patterns"
lowerPatType (A.PatAnn typ p) = lowerPatType p >>= \case
  I.AnnType I.Hole -> I.AnnType <$> lowerType typ
  _ -> Compiler.unexpected "lowerPatType cannot handle stacked annotations"

-- | Lowers the AST's representation of types into that of the IR.
lowerType :: A.Typ -> Compiler.Pass I.Type
lowerType (A.TCon "Int") = return I.I32
lowerType (A.TCon "()" ) = return I.Unit
lowerType (A.TCon i) | isCons i  = return $ I.TCon (fromId i) []
                     | otherwise = return $ I.TVar (fromId i)
lowerType (  A.TTuple tys    ) = I.tuple <$> mapM lowerType tys
lowerType (  A.TArrow lhs rhs) = I.Arrow <$> lowerType lhs <*> lowerType rhs
lowerType a@(A.TApp   _   _  ) = case A.collectTApp a of
  (A.TCon "&" , [arg])        -> I.Ref <$> lowerType arg
  (A.TCon "[]", [arg])        -> I.List <$> lowerType arg
  (A.TCon i, args) | isCons i -> I.TCon (fromId i) <$> mapM lowerType args
  _ ->
    Compiler.unexpected
      $  "lowerType cannot type application with non-constant head: "
      ++ show a<|MERGE_RESOLUTION|>--- conflicted
+++ resolved
@@ -179,11 +179,7 @@
                         | otherwise = return $ I.AltData (I.DConId i) []
 lowerPatAlt (A.PatLit l) = I.AltLit <$> lowerLit l
 lowerPatAlt (A.PatTup ps) =
-<<<<<<< HEAD
-  I.AltData (I.tupleId $ length ps) <$> mapM lowerPatAlt ps
-=======
   I.AltData (I.tempTupleId $ length ps) <$> mapM lowerPatAlt ps
->>>>>>> 315705a9
 lowerPatAlt p@(A.PatApp _) = case A.collectPApp p of
   (A.PatId i, ps) | isCons i -> I.AltData (fromId i) <$> mapM lowerPatAlt ps
   _ -> Compiler.unexpected "lowerPatAlt: app head should be a data constructor"
