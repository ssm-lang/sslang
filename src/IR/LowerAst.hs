{-# LANGUAGE OverloadedStrings #-}
{-# OPTIONS_GHC -Wno-unused-top-binds #-}
{-# LANGUAGE LambdaCase #-}
{-# LANGUAGE TupleSections #-}
{-# OPTIONS_GHC -Wno-name-shadowing #-}
{-# LANGUAGE ViewPatterns #-}
{- | Lower the representation of a sslang Ast into sslang IR.

This pass expects prior desugaring passes to ensure that:

- Op regions are unflatted into proper applications.
- Patterns in definitions consist of only (annotated) identifiers or wildcards.
-}
module IR.LowerAst
  ( lowerProgram
  ) where

import qualified Common.Compiler               as Compiler
import           Common.Identifiers             ( TVarId(..)
                                                , fromId
                                                , fromString
                                                , isCons
                                                , isVar
                                                , tempTuple
                                                )
import qualified Front.Ast                     as A
import qualified IR.IR                         as I
import qualified IR.Types                      as I

import           Data.Bifunctor                 ( Bifunctor(..) )
import IR.Types.Type (tempTupleId)

-- | Unannotated terms appear as an empty stack.
untyped :: I.Annotations
untyped = mempty

-- | Add a type annotation to an already-annotated term.
pushAnn :: I.Expr I.Annotations -> I.Annotation -> I.Expr I.Annotations
pushAnn e t = I.inject (I.Annotations [t] <> I.extract e) e

-- | Lower an AST 'Program' into IR.
lowerProgram :: A.Program -> Compiler.Pass (I.Program I.Annotations)
lowerProgram (A.Program ds) = do
  let (tds, cds, xds, dds) = A.getTops ds
  tds' <- mapM lowerTypeDef tds
  xds' <- mapM lowerExternDecl xds
  dds' <- mapM lowerDataDef dds
  return $ I.Program { I.programEntry = fromString "main" -- TODO: don't hardcode
                     , I.programDefs  = dds'
                     , I.externDecls  = xds'
                     , I.typeDefs     = tds'
                     , I.cDefs        = concat cds
                     }
 where
  -- | Lower a top-level data definition into IR.
  lowerDataDef :: A.Definition -> Compiler.Pass (I.VarId, I.Expr I.Annotations)
  lowerDataDef d = lowerDef d >>= \case
    (Just b , e) -> return (b, e)
    (Nothing, _) -> Compiler.unexpected "Missing top-level binding"
    -- TODO: This might actually be ok, to allow top-level evaluation

  -- | Lower a top-level type definition into IR.
  lowerTypeDef :: A.TypeDef -> Compiler.Pass (I.TConId, I.TypeDef)
  lowerTypeDef td = do
    tds <- mapM lowerTypeVariant $ A.typeVariants td
    return
      ( fromId $ A.typeName td
      , I.TypeDef { I.targs = map TVarId $ A.typeParams td, I.variants = tds }
      )
   where
    lowerTypeVariant
      :: A.TypeVariant -> Compiler.Pass (I.DConId, I.TypeVariant)
    lowerTypeVariant (A.VariantUnnamed vn ts) =
      (fromId vn, ) . I.VariantUnnamed <$> mapM lowerType ts

  -- | Lower an 'A.ExternDecl' into an identifier/type pair.
  lowerExternDecl :: A.ExternDecl -> Compiler.Pass (I.VarId, I.Type)
  lowerExternDecl (A.ExternDecl i t) = (fromId i, ) <$> lowerType t

-- | Lower an 'A.Definition' into a name and bound expression.
lowerDef :: A.Definition -> Compiler.Pass (I.Binder, I.Expr I.Annotations)
lowerDef (A.DefPat aPat aBody) = do
  n <- lowerPatBinder aPat
  t <- lowerPatType aPat
  b <- lowerExpr aBody
  return (n, pushAnn b t)
lowerDef (A.DefFn aName aPats aTy aBody) = do
  -- Lower body
  b <- lowerCurry aPats aBody

  -- Push proper type annotation, if there is one
  b <- case aTy of
    A.TypProper ty -> pushAnn b . I.AnnType <$> lowerType ty
    _              -> return b

  -- Push argument + return type annotations, if there are any
  b <- do
    pts <- mapM lowerPatType aPats
    rt  <- I.AnnType <$> case aTy of
      A.TypReturn ty -> lowerType ty
      _              -> return I.Hole
    return $ pushAnn b $ I.AnnArrows pts rt

  return (Just $ fromId aName, b)

-- | Curry and lower a list of arguments to a lambda body.
lowerCurry :: [A.Pat] -> A.Expr -> Compiler.Pass (I.Expr I.Annotations)
lowerCurry aPats aBody = go aPats
 where
  go []       = lowerExpr aBody
  go (p : ps) = I.Lambda <$> lowerPatBinder p <*> go ps <*> pure untyped

{- | Lowers an AST expression into an IR expression.

Performs the following desugaring inline:

-   Desugars 'A.IfElse' to 'I.Match'
-   Unrolls 'A.Constraint' to annotate sub-expressions
-}
lowerExpr :: A.Expr -> Compiler.Pass (I.Expr I.Annotations)
lowerExpr (lowerPrim -> Just p) = return $ I.Prim p [] untyped
lowerExpr (A.Id v) | isCons v  = return $ I.Data (fromId v) untyped
                   | otherwise = return $ I.Var (fromId v) untyped
lowerExpr (  A.Lit l    ) = I.Lit <$> lowerLit l <*> pure untyped
lowerExpr a@(A.Apply l r) = case first lowerPrim (A.collectApp a) of
  (Just prim, args) -> I.Prim prim <$> mapM lowerExpr args <*> pure untyped
  (Nothing  , _   ) -> I.App <$> lowerExpr l <*> lowerExpr r <*> pure untyped
lowerExpr (A.Let ds b) =
  I.Let <$> mapM lowerDef ds <*> lowerExpr b <*> pure untyped
lowerExpr (A.Lambda ps b) = do
  pts <- mapM lowerPatType ps
  pushAnn <$> lowerCurry ps b <*> pure (I.AnnArrows pts $ I.AnnType I.Hole)
lowerExpr (A.While c b) = do
  body <- lowerExpr (A.IfElse c (A.Lit A.LitEvent) A.Break `A.Seq` b)
  return $ I.Prim I.Loop [body] untyped
lowerExpr (A.Loop b) = do
  body <- lowerExpr b
  return $ I.Prim I.Loop [body] untyped
lowerExpr (A.Par es) = I.Prim I.Par <$> mapM lowerExpr es <*> pure untyped
lowerExpr (A.After delay lhs rhs) =
  I.Prim I.After <$> mapM lowerExpr [delay, lhs, rhs] <*> pure untyped
lowerExpr (A.Assign lhs rhs) =
  I.Prim I.Assign <$> mapM lowerExpr [lhs, rhs] <*> pure untyped
lowerExpr (A.Constraint e ty) = do
  pushAnn <$> lowerExpr e <*> (I.AnnType <$> lowerType ty)
lowerExpr (A.Wait exprs) =
  I.Prim I.Wait <$> mapM lowerExpr exprs <*> pure untyped
lowerExpr (A.Seq l r) = do
  l' <- lowerExpr l
  r' <- lowerExpr r
  return $ I.Let [(Nothing, l')] r' untyped
lowerExpr A.Break          = return $ I.Prim I.Break [] untyped
lowerExpr (A.IfElse c t e) = do
  c' <- lowerExpr c
  t' <- (I.AltBinder Nothing, ) <$> lowerExpr t
  e' <- (I.AltLit (I.LitIntegral 0), ) <$> lowerExpr e
  return $ I.Match c' [e', t'] untyped
lowerExpr (A.CQuote s) = return $ I.Prim (I.CQuote $ fromString s) [] untyped
lowerExpr (A.CCall s es) =
  I.Prim (I.CCall $ fromId s) <$> mapM lowerExpr es <*> pure untyped
lowerExpr A.NoExpr = return $ I.Lit I.LitEvent untyped
lowerExpr (A.OpRegion _ _) =
  Compiler.unexpected "lowerExpr: OpRegions should have already been desugared"
lowerExpr (A.Match s ps) =
  I.Match <$> lowerExpr s <*> mapM lowerArm ps <*> pure untyped
  where lowerArm (a, e) = (,) <$> lowerPatAlt a <*> lowerExpr e
lowerExpr (A.Tuple es) =
<<<<<<< HEAD
  apply_recurse (I.Data (I.DConId (tempTupleId $ length es)) untyped) <$> mapM lowerExpr es
=======
  apply_recurse (I.Data (I.DConId tempTuple) untyped) <$> mapM lowerExpr es
>>>>>>> aec5e7df
 where
  apply_recurse e []       = e
  apply_recurse e (x : xs) = apply_recurse (I.App e x untyped) xs
lowerExpr (A.ListExpr _) =
  Compiler.unexpected "lowerExpr: ListExprs should have already been desugared"


-- | Lower an A.Pat into an I.Alt
lowerPatAlt :: A.Pat -> Compiler.Pass I.Alt
lowerPatAlt A.PatWildcard = return $ I.AltBinder Nothing
lowerPatAlt (A.PatId i) | isVar i   = return $ I.AltBinder (Just $ I.VarId i)
                        | otherwise = return $ I.AltData (I.DConId i) []
lowerPatAlt (A.PatLit l) = I.AltLit <$> lowerLit l
lowerPatAlt (A.PatTup ps) =
<<<<<<< HEAD
  I.AltData (tempTupleId $ length ps) <$> mapM lowerPatBinder ps
=======
  I.AltData (I.tupleId $ length ps) <$> mapM lowerPatAlt ps
>>>>>>> aec5e7df
lowerPatAlt p@(A.PatApp _) = case A.collectPApp p of
  (A.PatId i, ps) | isCons i -> I.AltData (fromId i) <$> mapM lowerPatAlt ps
  _ -> Compiler.unexpected "lowerPatAlt: app head should be a data constructor"
lowerPatAlt (A.PatAnn _ p) = lowerPatAlt p
lowerPatAlt (A.PatAs _ _) =
  Compiler.todo "lowerPatAlt cannot handle aliases yet"

-- | Lower an AST literal into an IR literal.
lowerLit :: A.Literal -> Compiler.Pass I.Literal
lowerLit (A.LitInt i)   = return $ I.LitIntegral i
lowerLit A.LitEvent     = return I.LitEvent
lowerLit (A.LitChar _c) = Compiler.todo "Char literals are not yet implemented"
lowerLit (A.LitString _s) =
  Compiler.unexpected "lowerLit: LitStrings should have already been desugared"
lowerLit (A.LitRat _r) =
  Compiler.todo "Rational literals are not yet implemented"

-- | Translate an AST identifier into the corresponding IR primitive, if any.
lowerPrim :: A.Expr -> Maybe I.Primitive
lowerPrim (A.Id "new"  ) = Just I.New
lowerPrim (A.Id "deref") = Just I.Deref
lowerPrim (A.Id "now"  ) = Just I.Now
lowerPrim (A.Id "+"    ) = Just $ I.PrimOp I.PrimAdd
lowerPrim (A.Id "-"    ) = Just $ I.PrimOp I.PrimSub
lowerPrim (A.Id "*"    ) = Just $ I.PrimOp I.PrimMul
lowerPrim (A.Id "/"    ) = Just $ I.PrimOp I.PrimDiv
lowerPrim (A.Id "%"    ) = Just $ I.PrimOp I.PrimMod
lowerPrim (A.Id "=="   ) = Just $ I.PrimOp I.PrimEq
lowerPrim (A.Id "!="   ) = Just $ I.PrimOp I.PrimNeq
lowerPrim (A.Id ">="   ) = Just $ I.PrimOp I.PrimGe
lowerPrim (A.Id "<="   ) = Just $ I.PrimOp I.PrimLe
lowerPrim (A.Id ">"    ) = Just $ I.PrimOp I.PrimGt
lowerPrim (A.Id "<"    ) = Just $ I.PrimOp I.PrimLt
lowerPrim _              = Nothing

-- | Extract an optional identifier from an Ast pattern.
lowerPatBinder :: A.Pat -> Compiler.Pass I.Binder
lowerPatBinder (A.PatId v)      = return $ Just $ fromId v
lowerPatBinder A.PatWildcard    = return Nothing
lowerPatBinder (A.PatAnn _ pat) = lowerPatBinder pat
lowerPatBinder p =
  Compiler.todo
    $  "lowerPatBinder: should be desguared into pattern match: "
    ++ show p

-- | Extracts and lowers possible AST type annotation from a binding.
lowerPatType :: A.Pat -> Compiler.Pass I.Annotation
lowerPatType A.PatWildcard = return $ I.AnnType I.Hole
lowerPatType (A.PatId i) | isCons i  = return $ I.AnnDCon (fromId i) []
                         | otherwise = return $ I.AnnType I.Hole
lowerPatType (A.PatLit _l) = Compiler.todo "lowerPatType for literals"
lowerPatType (A.PatAs _ p) = lowerPatType p
lowerPatType (A.PatTup bs) =
  I.AnnDCon (I.tupleId $ length bs) <$> mapM lowerPatType bs
lowerPatType p@(A.PatApp _) = case A.collectPApp p of
  (A.PatId i, ps) | isCons i -> I.AnnDCon (fromId i) <$> mapM lowerPatType ps
  _ -> Compiler.unexpected "lowerPatType cannot handle arbitrary patterns"
lowerPatType (A.PatAnn typ p) = lowerPatType p >>= \case
  I.AnnType I.Hole -> I.AnnType <$> lowerType typ
  _ -> Compiler.unexpected "lowerPatType cannot handle stacked annotations"

-- | Lowers the AST's representation of types into that of the IR.
lowerType :: A.Typ -> Compiler.Pass I.Type
lowerType (A.TCon "Int") = return I.I32
lowerType (A.TCon "()" ) = return I.Unit
lowerType (A.TCon i) | isCons i  = return $ I.TCon (fromId i) []
                     | otherwise = return $ I.TVar (fromId i)
lowerType (  A.TTuple tys    ) = I.tuple <$> mapM lowerType tys
lowerType (  A.TArrow lhs rhs) = I.Arrow <$> lowerType lhs <*> lowerType rhs
lowerType a@(A.TApp   _   _  ) = case A.collectTApp a of
  (A.TCon "&" , [arg])        -> I.Ref <$> lowerType arg
  (A.TCon "[]", [arg])        -> I.List <$> lowerType arg
  (A.TCon i, args) | isCons i -> I.TCon (fromId i) <$> mapM lowerType args
  _ ->
    Compiler.unexpected
      $  "lowerType cannot type application with non-constant head: "
      ++ show a<|MERGE_RESOLUTION|>--- conflicted
+++ resolved
@@ -165,11 +165,7 @@
   I.Match <$> lowerExpr s <*> mapM lowerArm ps <*> pure untyped
   where lowerArm (a, e) = (,) <$> lowerPatAlt a <*> lowerExpr e
 lowerExpr (A.Tuple es) =
-<<<<<<< HEAD
   apply_recurse (I.Data (I.DConId (tempTupleId $ length es)) untyped) <$> mapM lowerExpr es
-=======
-  apply_recurse (I.Data (I.DConId tempTuple) untyped) <$> mapM lowerExpr es
->>>>>>> aec5e7df
  where
   apply_recurse e []       = e
   apply_recurse e (x : xs) = apply_recurse (I.App e x untyped) xs
@@ -184,11 +180,7 @@
                         | otherwise = return $ I.AltData (I.DConId i) []
 lowerPatAlt (A.PatLit l) = I.AltLit <$> lowerLit l
 lowerPatAlt (A.PatTup ps) =
-<<<<<<< HEAD
   I.AltData (tempTupleId $ length ps) <$> mapM lowerPatBinder ps
-=======
-  I.AltData (I.tupleId $ length ps) <$> mapM lowerPatAlt ps
->>>>>>> aec5e7df
 lowerPatAlt p@(A.PatApp _) = case A.collectPApp p of
   (A.PatId i, ps) | isCons i -> I.AltData (fromId i) <$> mapM lowerPatAlt ps
   _ -> Compiler.unexpected "lowerPatAlt: app head should be a data constructor"
