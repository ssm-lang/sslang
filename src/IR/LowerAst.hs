{-# LANGUAGE OverloadedStrings #-}
{-# OPTIONS_GHC -Wno-unused-top-binds #-}
{-# LANGUAGE LambdaCase #-}
{-# LANGUAGE TupleSections #-}
{-# OPTIONS_GHC -Wno-name-shadowing #-}
{-# LANGUAGE ViewPatterns #-}
{- | Lower the representation of a sslang Ast into sslang IR.

This pass expects prior desugaring passes to ensure that:

- Op regions are unflatted into proper applications.
- Patterns in definitions consist of only (annotated) identifiers or wildcards.
-}
module IR.LowerAst
  ( lowerProgram
  ) where

import qualified Common.Compiler               as Compiler
import           Common.Identifiers             ( TVarId(..)
                                                , fromId
                                                , fromString
                                                , isCons
                                                , isVar
                                                )
import qualified Front.Ast                     as A
import qualified IR.IR                         as I
import qualified IR.Types                      as I

import           Data.Bifunctor                 ( Bifunctor(..) )

-- | Unannotated terms appear as an empty stack.
untyped :: I.Annotations
untyped = mempty

-- | Add a type annotation to an already-annotated term.
pushAnn :: I.Expr I.Annotations -> I.Annotation -> I.Expr I.Annotations
pushAnn e t = I.inject (I.Annotations [t] <> I.extract e) e

-- | Lower an AST 'Program' into IR.
lowerProgram :: A.Program -> Compiler.Pass (I.Program I.Annotations)
lowerProgram (A.Program ds) = do
  let (tds, cds, xds, dds) = A.getTops ds
  tds' <- mapM lowerTypeDef tds
  xds' <- mapM lowerExternDecl xds
  dds' <- mapM lowerDataDef dds
  return $ I.Program { I.programEntry = fromString "main" -- TODO: don't hardcode
                     , I.programDefs  = dds'
                     , I.externDecls  = xds'
                     , I.typeDefs     = tds'
                     , I.cDefs        = concat cds
                     }
 where
  -- | Lower a top-level data definition into IR.
  lowerDataDef :: A.Definition -> Compiler.Pass (I.VarId, I.Expr I.Annotations)
  lowerDataDef d = lowerDef d >>= \case
    (Just b , e) -> return (b, e)
    (Nothing, _) -> Compiler.unexpected "Missing top-level binding"
    -- TODO: This might actually be ok, to allow top-level evaluation

  -- | Lower a top-level type definition into IR.
  lowerTypeDef :: A.TypeDef -> Compiler.Pass (I.TConId, I.TypeDef)
  lowerTypeDef td = do
    tds <- mapM lowerTypeVariant $ A.typeVariants td
    return
      ( fromId $ A.typeName td
      , I.TypeDef { I.targs = map TVarId $ A.typeParams td, I.variants = tds }
      )
   where
    lowerTypeVariant
      :: A.TypeVariant -> Compiler.Pass (I.DConId, I.TypeVariant)
    lowerTypeVariant (A.VariantUnnamed vn ts) =
      (fromId vn, ) . I.VariantUnnamed <$> mapM lowerType ts

  -- | Lower an 'A.ExternDecl' into an identifier/type pair.
  lowerExternDecl :: A.ExternDecl -> Compiler.Pass (I.VarId, I.Type)
  lowerExternDecl (A.ExternDecl i t) = (fromId i, ) <$> lowerType t

-- | Lower an 'A.Definition' into a name and bound expression.
lowerDef :: A.Definition -> Compiler.Pass (I.Binder, I.Expr I.Annotations)
lowerDef (A.DefPat aPat aBody) = do
  n <- lowerPatBinder aPat
  t <- lowerPatType aPat
  b <- lowerExpr aBody
  return (n, pushAnn b t)
lowerDef (A.DefFn aName aPats aTy aBody) = do
  -- Lower body
  b <- lowerCurry aPats aBody

  -- Push proper type annotation, if there is one
  b <- case aTy of
    A.TypProper ty -> pushAnn b . I.AnnType <$> lowerType ty
    _              -> return b

  -- Push argument + return type annotations, if there are any
  b <- do
    pts <- mapM lowerPatType aPats
    rt  <- I.AnnType <$> case aTy of
      A.TypReturn ty -> lowerType ty
      _              -> return I.Hole
    return $ pushAnn b $ I.AnnArrows pts rt

  return (Just $ fromId aName, b)

-- | Curry and lower a list of arguments to a lambda body.
lowerCurry :: [A.Pat] -> A.Expr -> Compiler.Pass (I.Expr I.Annotations)
lowerCurry aPats aBody = go aPats
 where
  go []       = lowerExpr aBody
  go (p : ps) = I.Lambda <$> lowerPatBinder p <*> go ps <*> pure untyped

{- | Lowers an AST expression into an IR expression.

Performs the following desugaring inline:

-   Desugars 'A.IfElse' to 'I.Match'
-   Unrolls 'A.Constraint' to annotate sub-expressions
-}
lowerExpr :: A.Expr -> Compiler.Pass (I.Expr I.Annotations)
lowerExpr (lowerPrim -> Just p) = return $ I.Prim p [] untyped
lowerExpr (A.Id v) | isCons v  = return $ I.Data (fromId v) untyped
                   | otherwise = return $ I.Var (fromId v) untyped
lowerExpr (  A.Lit l    ) = I.Lit <$> lowerLit l <*> pure untyped
lowerExpr a@(A.Apply l r) = case first lowerPrim (A.collectApp a) of
  (Just prim, args) -> I.Prim prim <$> mapM lowerExpr args <*> pure untyped
  (Nothing  , _   ) -> I.App <$> lowerExpr l <*> lowerExpr r <*> pure untyped
lowerExpr (A.Let ds b) =
  I.Let <$> mapM lowerDef ds <*> lowerExpr b <*> pure untyped
lowerExpr (A.Lambda ps b) = do
  pts <- mapM lowerPatType ps
  pushAnn <$> lowerCurry ps b <*> pure (I.AnnArrows pts $ I.AnnType I.Hole)
lowerExpr (A.While c b) = do
  body <- lowerExpr (A.IfElse c (A.Lit A.LitEvent) A.Break `A.Seq` b)
  return $ I.Prim I.Loop [body] untyped
lowerExpr (A.Loop b) = do
  body <- lowerExpr b
  return $ I.Prim I.Loop [body] untyped
lowerExpr (A.Par es) = I.Prim I.Par <$> mapM lowerExpr es <*> pure untyped
lowerExpr (A.After delay lhs rhs) =
  I.Prim I.After <$> mapM lowerExpr [delay, lhs, rhs] <*> pure untyped
lowerExpr (A.Assign lhs rhs) =
  I.Prim I.Assign <$> mapM lowerExpr [lhs, rhs] <*> pure untyped
lowerExpr (A.Constraint e ty) = do
  pushAnn <$> lowerExpr e <*> (I.AnnType <$> lowerType ty)
lowerExpr (A.Wait exprs) =
  I.Prim I.Wait <$> mapM lowerExpr exprs <*> pure untyped
lowerExpr (A.Seq l r) = do
  l' <- lowerExpr l
  r' <- lowerExpr r
  return $ I.Let [(Nothing, l')] r' untyped
lowerExpr A.Break          = return $ I.Prim I.Break [] untyped
lowerExpr (A.IfElse c t e) = do
  c' <- lowerExpr c
  t' <- (I.AltDefault Nothing, ) <$> lowerExpr t
  e' <- (I.AltLit (I.LitIntegral 0), ) <$> lowerExpr e
  return $ I.Match c' [e', t'] untyped
lowerExpr (A.CQuote s) = return $ I.Prim (I.CQuote $ fromString s) [] untyped
lowerExpr (A.CCall s es) =
  I.Prim (I.CCall $ fromId s) <$> mapM lowerExpr es <*> pure untyped
lowerExpr A.NoExpr = return $ I.Lit I.LitEvent untyped
lowerExpr (A.OpRegion _ _) =
  Compiler.unexpected "lowerExpr: OpRegions should have already been desugared"
lowerExpr (A.Match s ps) =
  I.Match <$> lowerExpr s <*> mapM lowerArm ps <*> pure untyped
  where lowerArm (a, e) = (,) <$> lowerPatAlt a <*> lowerExpr e
lowerExpr (A.ListExpr _) =
  Compiler.unexpected "lowerExpr: ListExprs should have already been desugared"

-- | Lower an A.Pat into an I.Alt
lowerPatAlt :: A.Pat -> Compiler.Pass I.Alt
lowerPatAlt A.PatWildcard = return $ I.AltDefault Nothing
lowerPatAlt (A.PatId i) | isVar i   = return $ I.AltDefault (Just $ I.VarId i)
                        | otherwise = return $ I.AltData (I.DConId i) []
lowerPatAlt (A.PatLit l) = I.AltLit <$> lowerLit l
lowerPatAlt (A.PatTup ps) =
  I.AltData (I.tupleId $ length ps) <$> mapM lowerPatBinder ps
lowerPatAlt p@(A.PatApp _) = case A.collectPApp p of
  (A.PatId i, ps) | isCons i -> I.AltData (fromId i) <$> mapM lowerPatBinder ps
  _ -> Compiler.unexpected "lowerPatAlt: app head should be a data constructor"
lowerPatAlt (A.PatAnn _ p) = lowerPatAlt p
lowerPatAlt (A.PatAs _ _) =
  Compiler.todo "lowerPatAlt cannot handle aliases yet"

-- | Lower an AST literal into an IR literal.
lowerLit :: A.Literal -> Compiler.Pass I.Literal
lowerLit (A.LitInt i)   = return $ I.LitIntegral i
lowerLit A.LitEvent     = return I.LitEvent
lowerLit (A.LitChar _c) = Compiler.todo "Char literals are not yet implemented"
<<<<<<< HEAD
-- How should I handle the following?  
lowerLit (A.LitString _s) = Compiler.todo "String literals are not yet implemented"
=======
lowerLit (A.LitString _s) =
  Compiler.unexpected "lowerLit: LitStrings should have already been desugared"
>>>>>>> f775f9af
lowerLit (A.LitRat _r) =
  Compiler.todo "Rational literals are not yet implemented"

-- | Translate an AST identifier into the corresponding IR primitive, if any.
lowerPrim :: A.Expr -> Maybe I.Primitive
lowerPrim (A.Id "new"  ) = Just I.New
lowerPrim (A.Id "deref") = Just I.Deref
lowerPrim (A.Id "now"  ) = Just I.Now
lowerPrim (A.Id "+"    ) = Just $ I.PrimOp I.PrimAdd
lowerPrim (A.Id "-"    ) = Just $ I.PrimOp I.PrimSub
lowerPrim (A.Id "*"    ) = Just $ I.PrimOp I.PrimMul
lowerPrim (A.Id "/"    ) = Just $ I.PrimOp I.PrimDiv
lowerPrim (A.Id "%"    ) = Just $ I.PrimOp I.PrimMod
lowerPrim (A.Id "=="   ) = Just $ I.PrimOp I.PrimEq
lowerPrim (A.Id "!="   ) = Just $ I.PrimOp I.PrimNeq
lowerPrim (A.Id ">="   ) = Just $ I.PrimOp I.PrimGe
lowerPrim (A.Id "<="   ) = Just $ I.PrimOp I.PrimLe
lowerPrim (A.Id ">"    ) = Just $ I.PrimOp I.PrimGt
lowerPrim (A.Id "<"    ) = Just $ I.PrimOp I.PrimLt
lowerPrim _              = Nothing

-- | Extract an optional identifier from an Ast pattern.
lowerPatBinder :: A.Pat -> Compiler.Pass I.Binder
lowerPatBinder (A.PatId v)      = return $ Just $ fromId v
lowerPatBinder A.PatWildcard    = return Nothing
lowerPatBinder (A.PatAnn _ pat) = lowerPatBinder pat
lowerPatBinder p =
  Compiler.todo
    $  "lowerPatBinder: should be desguared into pattern match: "
    ++ show p

-- | Extracts and lowers possible AST type annotation from a binding.
lowerPatType :: A.Pat -> Compiler.Pass I.Annotation
lowerPatType A.PatWildcard = return $ I.AnnType I.Hole
lowerPatType (A.PatId i) | isCons i  = return $ I.AnnDCon (fromId i) []
                         | otherwise = return $ I.AnnType I.Hole
lowerPatType (A.PatLit _l) = Compiler.todo "lowerPatType for literals"
lowerPatType (A.PatAs _ p) = lowerPatType p
lowerPatType (A.PatTup bs) =
  I.AnnDCon (I.tupleId $ length bs) <$> mapM lowerPatType bs
lowerPatType p@(A.PatApp _) = case A.collectPApp p of
  (A.PatId i, ps) | isCons i -> I.AnnDCon (fromId i) <$> mapM lowerPatType ps
  _ -> Compiler.unexpected "lowerPatType cannot handle arbitrary patterns"
lowerPatType (A.PatAnn typ p) = lowerPatType p >>= \case
  I.AnnType I.Hole -> I.AnnType <$> lowerType typ
  _ -> Compiler.unexpected "lowerPatType cannot handle stacked annotations"

-- | Lowers the AST's representation of types into that of the IR.
lowerType :: A.Typ -> Compiler.Pass I.Type
lowerType (A.TCon "Int") = return I.I32
lowerType (A.TCon "()" ) = return I.Unit
lowerType (A.TCon i) | isCons i  = return $ I.TCon (fromId i) []
                     | otherwise = return $ I.TVar (fromId i)
lowerType (  A.TTuple tys    ) = I.tuple <$> mapM lowerType tys
lowerType (  A.TArrow lhs rhs) = I.Arrow <$> lowerType lhs <*> lowerType rhs
lowerType a@(A.TApp   _   _  ) = case A.collectTApp a of
  (A.TCon "&" , [arg])        -> I.Ref <$> lowerType arg
  (A.TCon "[]", [arg])        -> I.List <$> lowerType arg
  (A.TCon i, args) | isCons i -> I.TCon (fromId i) <$> mapM lowerType args
  _ ->
    Compiler.unexpected
      $  "lowerType cannot type application with non-constant head: "
      ++ show a<|MERGE_RESOLUTION|>--- conflicted
+++ resolved
@@ -185,13 +185,8 @@
 lowerLit (A.LitInt i)   = return $ I.LitIntegral i
 lowerLit A.LitEvent     = return I.LitEvent
 lowerLit (A.LitChar _c) = Compiler.todo "Char literals are not yet implemented"
-<<<<<<< HEAD
--- How should I handle the following?  
-lowerLit (A.LitString _s) = Compiler.todo "String literals are not yet implemented"
-=======
 lowerLit (A.LitString _s) =
   Compiler.unexpected "lowerLit: LitStrings should have already been desugared"
->>>>>>> f775f9af
 lowerLit (A.LitRat _r) =
   Compiler.todo "Rational literals are not yet implemented"
 
