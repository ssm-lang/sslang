{-# LANGUAGE OverloadedStrings #-}
{-# OPTIONS_GHC -Wno-unused-top-binds #-}
{-# LANGUAGE LambdaCase #-}
{-# LANGUAGE TupleSections #-}
{-# OPTIONS_GHC -Wno-name-shadowing #-}
{-# LANGUAGE ViewPatterns #-}
{- | Lower the representation of a sslang Ast into sslang IR.

This pass expects prior desugaring passes to ensure that:

- Op regions are unflatted into proper applications.
- Patterns in definitions consist of only (annotated) identifiers or wildcards.
-}
module IR.LowerAst
  ( lowerProgram
  ) where

import qualified Common.Compiler               as Compiler
import           Common.Identifiers             ( TVarId(..)
                                                , fromId
                                                , fromString
                                                , isCons
                                                , isVar
                                                , tempTuple
                                                )
import qualified Front.Ast                     as A
import qualified IR.IR                         as I
import qualified IR.Types                      as I

import           Data.Bifunctor                 ( Bifunctor(..) )

-- | Unannotated terms appear as an empty stack.
untyped :: I.Annotations
untyped = mempty

-- | Add a type annotation to an already-annotated term.
pushAnn :: I.Expr I.Annotations -> I.Annotation -> I.Expr I.Annotations
pushAnn e t = I.inject (I.Annotations [t] <> I.extract e) e

-- | Lower an AST 'Program' into IR.
lowerProgram :: A.Program -> Compiler.Pass (I.Program I.Annotations)
lowerProgram (A.Program ds) = do
  let (tds, cds, xds, dds) = A.getTops ds
  tds' <- mapM lowerTypeDef tds
  xds' <- mapM lowerExternDecl xds
  dds' <- mapM lowerDataDef dds
  return $ I.Program { I.programEntry = fromString "main" -- TODO: don't hardcode
                     , I.programDefs  = dds'
                     , I.externDecls  = xds'
                     , I.typeDefs     = tds'
                     , I.cDefs        = concat cds
                     }
 where
  -- | Lower a top-level data definition into IR.
  lowerDataDef :: A.Definition -> Compiler.Pass (I.VarId, I.Expr I.Annotations)
  lowerDataDef d = lowerDef d >>= \case
    (Just b , e) -> return (b, e)
    (Nothing, _) -> Compiler.unexpected "Missing top-level binding"
    -- TODO: This might actually be ok, to allow top-level evaluation

  -- | Lower a top-level type definition into IR.
  lowerTypeDef :: A.TypeDef -> Compiler.Pass (I.TConId, I.TypeDef)
  lowerTypeDef td = do
    tds <- mapM lowerTypeVariant $ A.typeVariants td
    return
      ( fromId $ A.typeName td
      , I.TypeDef { I.targs = map TVarId $ A.typeParams td, I.variants = tds }
      )
   where
    lowerTypeVariant
      :: A.TypeVariant -> Compiler.Pass (I.DConId, I.TypeVariant)
    lowerTypeVariant (A.VariantUnnamed vn ts) =
      (fromId vn, ) . I.VariantUnnamed <$> mapM lowerType ts

  -- | Lower an 'A.ExternDecl' into an identifier/type pair.
  lowerExternDecl :: A.ExternDecl -> Compiler.Pass (I.VarId, I.Type)
  lowerExternDecl (A.ExternDecl i t) = (fromId i, ) <$> lowerType t

-- | Lower an 'A.Definition' into a name and bound expression.
lowerDef :: A.Definition -> Compiler.Pass (I.Binder, I.Expr I.Annotations)
lowerDef (A.DefPat aPat aBody) = do
  n <- lowerPatBinder aPat
  t <- lowerPatType aPat
  b <- lowerExpr aBody
  return (n, pushAnn b t)
lowerDef (A.DefFn aName aPats aTy aBody) = do
  -- Lower body
  b <- lowerCurry aPats aBody

  -- Push proper type annotation, if there is one
  b <- case aTy of
    A.TypProper ty -> pushAnn b . I.AnnType <$> lowerType ty
    _              -> return b

  -- Push argument + return type annotations, if there are any
  b <- do
    pts <- mapM lowerPatType aPats
    rt  <- I.AnnType <$> case aTy of
      A.TypReturn ty -> lowerType ty
      _              -> return I.Hole
    return $ pushAnn b $ I.AnnArrows pts rt

  return (Just $ fromId aName, b)

-- | Curry and lower a list of arguments to a lambda body.
lowerCurry :: [A.Pat] -> A.Expr -> Compiler.Pass (I.Expr I.Annotations)
lowerCurry aPats aBody = go aPats
 where
  go []       = lowerExpr aBody
  go (p : ps) = I.Lambda <$> lowerPatBinder p <*> go ps <*> pure untyped

{- | Lowers an AST expression into an IR expression.

Performs the following desugaring inline:

-   Desugars 'A.IfElse' to 'I.Match'
-   Unrolls 'A.Constraint' to annotate sub-expressions
-}
lowerExpr :: A.Expr -> Compiler.Pass (I.Expr I.Annotations)
lowerExpr (lowerPrim -> Just p) = return $ I.Prim p [] untyped
lowerExpr (A.Id v) | isCons v  = return $ I.Data (fromId v) untyped
                   | otherwise = return $ I.Var (fromId v) untyped
lowerExpr (  A.Lit l    ) = I.Lit <$> lowerLit l <*> pure untyped
lowerExpr a@(A.Apply l r) = case first lowerPrim (A.collectApp a) of
  (Just prim, args) -> I.Prim prim <$> mapM lowerExpr args <*> pure untyped
  (Nothing  , _   ) -> I.App <$> lowerExpr l <*> lowerExpr r <*> pure untyped
lowerExpr (A.Let ds b) =
  I.Let <$> mapM lowerDef ds <*> lowerExpr b <*> pure untyped
lowerExpr (A.Lambda ps b) = do
  pts <- mapM lowerPatType ps
  pushAnn <$> lowerCurry ps b <*> pure (I.AnnArrows pts $ I.AnnType I.Hole)
lowerExpr (A.While c b) = do
  body <- lowerExpr (A.IfElse c (A.Lit A.LitEvent) A.Break `A.Seq` b)
  return $ I.Prim I.Loop [body] untyped
lowerExpr (A.Loop b) = do
  body <- lowerExpr b
  return $ I.Prim I.Loop [body] untyped
lowerExpr (A.Par es) = I.Prim I.Par <$> mapM lowerExpr es <*> pure untyped
lowerExpr (A.After delay lhs rhs) =
  I.Prim I.After <$> mapM lowerExpr [delay, lhs, rhs] <*> pure untyped
lowerExpr (A.Assign lhs rhs) =
  I.Prim I.Assign <$> mapM lowerExpr [lhs, rhs] <*> pure untyped
lowerExpr (A.Constraint e ty) = do
  pushAnn <$> lowerExpr e <*> (I.AnnType <$> lowerType ty)
lowerExpr (A.Wait exprs) =
  I.Prim I.Wait <$> mapM lowerExpr exprs <*> pure untyped
lowerExpr (A.Seq l r) = do
  l' <- lowerExpr l
  r' <- lowerExpr r
  return $ I.Let [(Nothing, l')] r' untyped
lowerExpr A.Break          = return $ I.Prim I.Break [] untyped
lowerExpr (A.IfElse c t e) = do
  c' <- lowerExpr c
  t' <- (I.AltDefault Nothing, ) <$> lowerExpr t
  e' <- (I.AltLit (I.LitIntegral 0), ) <$> lowerExpr e
  return $ I.Match c' [e', t'] untyped
lowerExpr (A.CQuote s) = return $ I.Prim (I.CQuote $ fromString s) [] untyped
lowerExpr (A.CCall s es) =
  I.Prim (I.CCall $ fromId s) <$> mapM lowerExpr es <*> pure untyped
lowerExpr A.NoExpr = return $ I.Lit I.LitEvent untyped
lowerExpr (A.OpRegion _ _) =
  Compiler.unexpected "lowerExpr: OpRegions should have already been desugared"
lowerExpr (A.Match s ps) =
  I.Match <$> lowerExpr s <*> mapM lowerArm ps <*> pure untyped
  where lowerArm (a, e) = (,) <$> lowerPatAlt a <*> lowerExpr e
<<<<<<< HEAD
lowerExpr (A.Tuple es) =
  apply_recurse (I.Data (I.DConId tempTuple) untyped) <$> mapM lowerExpr es
 where
  apply_recurse e []       = e
  apply_recurse e (x : xs) = apply_recurse (I.App e x untyped) xs

=======
lowerExpr (A.ListExpr _) =
  Compiler.unexpected "lowerExpr: ListExprs should have already been desugared"
>>>>>>> 8868bbaf

-- | Lower an A.Pat into an I.Alt
lowerPatAlt :: A.Pat -> Compiler.Pass I.Alt
lowerPatAlt A.PatWildcard = return $ I.AltDefault Nothing
lowerPatAlt (A.PatId i) | isVar i   = return $ I.AltDefault (Just $ I.VarId i)
                        | otherwise = return $ I.AltData (I.DConId i) []
lowerPatAlt (A.PatLit l) = I.AltLit <$> lowerLit l
lowerPatAlt (A.PatTup ps) =
  I.AltData (I.tupleId $ length ps) <$> mapM lowerPatBinder ps
lowerPatAlt p@(A.PatApp _) = case A.collectPApp p of
  (A.PatId i, ps) | isCons i -> I.AltData (fromId i) <$> mapM lowerPatBinder ps
  _ -> Compiler.unexpected "lowerPatAlt: app head should be a data constructor"
lowerPatAlt (A.PatAnn _ p) = lowerPatAlt p
lowerPatAlt (A.PatAs _ _) =
  Compiler.todo "lowerPatAlt cannot handle aliases yet"

-- | Lower an AST literal into an IR literal.
lowerLit :: A.Literal -> Compiler.Pass I.Literal
lowerLit (A.LitInt i)   = return $ I.LitIntegral i
lowerLit A.LitEvent     = return I.LitEvent
lowerLit (A.LitChar _c) = Compiler.todo "Char literals are not yet implemented"
lowerLit (A.LitString _s) =
  Compiler.unexpected "lowerLit: LitStrings should have already been desugared"
lowerLit (A.LitRat _r) =
  Compiler.todo "Rational literals are not yet implemented"

-- | Translate an AST identifier into the corresponding IR primitive, if any.
lowerPrim :: A.Expr -> Maybe I.Primitive
lowerPrim (A.Id "new"  ) = Just I.New
lowerPrim (A.Id "deref") = Just I.Deref
lowerPrim (A.Id "now"  ) = Just I.Now
lowerPrim (A.Id "+"    ) = Just $ I.PrimOp I.PrimAdd
lowerPrim (A.Id "-"    ) = Just $ I.PrimOp I.PrimSub
lowerPrim (A.Id "*"    ) = Just $ I.PrimOp I.PrimMul
lowerPrim (A.Id "/"    ) = Just $ I.PrimOp I.PrimDiv
lowerPrim (A.Id "%"    ) = Just $ I.PrimOp I.PrimMod
lowerPrim (A.Id "=="   ) = Just $ I.PrimOp I.PrimEq
lowerPrim (A.Id "!="   ) = Just $ I.PrimOp I.PrimNeq
lowerPrim (A.Id ">="   ) = Just $ I.PrimOp I.PrimGe
lowerPrim (A.Id "<="   ) = Just $ I.PrimOp I.PrimLe
lowerPrim (A.Id ">"    ) = Just $ I.PrimOp I.PrimGt
lowerPrim (A.Id "<"    ) = Just $ I.PrimOp I.PrimLt
lowerPrim _              = Nothing

-- | Extract an optional identifier from an Ast pattern.
lowerPatBinder :: A.Pat -> Compiler.Pass I.Binder
lowerPatBinder (A.PatId v)      = return $ Just $ fromId v
lowerPatBinder A.PatWildcard    = return Nothing
lowerPatBinder (A.PatAnn _ pat) = lowerPatBinder pat
lowerPatBinder p =
  Compiler.todo
    $  "lowerPatBinder: should be desguared into pattern match: "
    ++ show p

-- | Extracts and lowers possible AST type annotation from a binding.
lowerPatType :: A.Pat -> Compiler.Pass I.Annotation
lowerPatType A.PatWildcard = return $ I.AnnType I.Hole
lowerPatType (A.PatId i) | isCons i  = return $ I.AnnDCon (fromId i) []
                         | otherwise = return $ I.AnnType I.Hole
lowerPatType (A.PatLit _l) = Compiler.todo "lowerPatType for literals"
lowerPatType (A.PatAs _ p) = lowerPatType p
lowerPatType (A.PatTup bs) =
  I.AnnDCon (I.tupleId $ length bs) <$> mapM lowerPatType bs
lowerPatType p@(A.PatApp _) = case A.collectPApp p of
  (A.PatId i, ps) | isCons i -> I.AnnDCon (fromId i) <$> mapM lowerPatType ps
  _ -> Compiler.unexpected "lowerPatType cannot handle arbitrary patterns"
lowerPatType (A.PatAnn typ p) = lowerPatType p >>= \case
  I.AnnType I.Hole -> I.AnnType <$> lowerType typ
  _ -> Compiler.unexpected "lowerPatType cannot handle stacked annotations"

-- | Lowers the AST's representation of types into that of the IR.
lowerType :: A.Typ -> Compiler.Pass I.Type
lowerType (A.TCon "Int") = return I.I32
lowerType (A.TCon "()" ) = return I.Unit
lowerType (A.TCon i) | isCons i  = return $ I.TCon (fromId i) []
                     | otherwise = return $ I.TVar (fromId i)
lowerType (  A.TTuple tys    ) = I.tuple <$> mapM lowerType tys
lowerType (  A.TArrow lhs rhs) = I.Arrow <$> lowerType lhs <*> lowerType rhs
lowerType a@(A.TApp   _   _  ) = case A.collectTApp a of
  (A.TCon "&" , [arg])        -> I.Ref <$> lowerType arg
  (A.TCon "[]", [arg])        -> I.List <$> lowerType arg
  (A.TCon i, args) | isCons i -> I.TCon (fromId i) <$> mapM lowerType args
  _ ->
    Compiler.unexpected
      $  "lowerType cannot type application with non-constant head: "
      ++ show a<|MERGE_RESOLUTION|>--- conflicted
+++ resolved
@@ -163,17 +163,14 @@
 lowerExpr (A.Match s ps) =
   I.Match <$> lowerExpr s <*> mapM lowerArm ps <*> pure untyped
   where lowerArm (a, e) = (,) <$> lowerPatAlt a <*> lowerExpr e
-<<<<<<< HEAD
 lowerExpr (A.Tuple es) =
   apply_recurse (I.Data (I.DConId tempTuple) untyped) <$> mapM lowerExpr es
  where
   apply_recurse e []       = e
   apply_recurse e (x : xs) = apply_recurse (I.App e x untyped) xs
-
-=======
 lowerExpr (A.ListExpr _) =
   Compiler.unexpected "lowerExpr: ListExprs should have already been desugared"
->>>>>>> 8868bbaf
+
 
 -- | Lower an A.Pat into an I.Alt
 lowerPatAlt :: A.Pat -> Compiler.Pass I.Alt
