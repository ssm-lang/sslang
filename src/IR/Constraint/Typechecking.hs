module IR.Constraint.Typechecking (
  typecheckProgram,
) where

import qualified Common.Compiler as Compiler
import Common.Pretty (hardline, pretty)
import qualified IR.Constraint.Canonical as Can
import qualified IR.Constraint.Constrain as Constrain
import qualified IR.Constraint.Elaborate as Elaborate
import IR.Constraint.Monad (
  mkTCState,
  runTC,
 )
import qualified IR.Constraint.Solve as Solve
import qualified IR.IR as I
import IR.Pretty ()

import IR.Constraint.PrettyPrint (
  Doc,
  printConstraint,
 )

import IR.Constraint.Type as Typ (
  toCanType,
 )

import Prettyprinter (
  surround,
  vsep,
 )

<<<<<<< HEAD
import Control.Monad.Writer (
  tell,
  when,
 ) 

typecheckProgram ::
  I.Program Can.Annotations -> Bool -> Compiler.Pass (I.Program Can.Type)
typecheckProgram pAnn False = do
  let (result, _) = unsafeTypecheckProgram pAnn False
  case result of
    Left e -> Compiler.throwError e
    Right pType -> return pType
=======

typecheckProgram ::
  I.Program Can.Annotations -> Bool -> Compiler.Pass (I.Program Can.Type, Maybe (Doc ann))
typecheckProgram pAnn prettyprint = case unsafeTypecheckProgram pAnn prettyprint of
  Left e -> Compiler.throwError e
  Right pType -> return pType
>>>>>>> bde82593

typecheckProgram pAnn True = do
  let (result, pp) = unsafeTypecheckProgram pAnn True
  case result of
    Left e  -> Compiler.dump $ show pp ++ "\n\n" ++ show e
    Right _ -> Compiler.dump $ show pp

unsafeTypecheckProgram ::
<<<<<<< HEAD
  I.Program Can.Annotations -> Bool -> (Either Compiler.Error (I.Program Can.Type), Doc String)
unsafeTypecheckProgram pAnn prettyprint = runTC (mkTCState pAnn) $ do
  (constraint, pVar) <- Constrain.run pAnn

  -- Get IORefs in the program IR, then type variable names
=======
  I.Program Can.Annotations -> Bool -> Either Compiler.Error (I.Program Can.Type, Maybe (Doc ann))
unsafeTypecheckProgram pAnn prettyprint = runTC (mkTCState pAnn) $ do
  (constraint, pVar) <- Constrain.run pAnn

  -- Get IORefs in the program IR
>>>>>>> bde82593
  let refs = foldr (:) [] pVar
      vars = mapM toCanType refs

  -- Depends on being called before solve
  namesDoc <- map pretty <$> vars
<<<<<<< HEAD
  
  -- Pretty-printing separator
  let hrule = hardline <> hardline <> pretty (replicate 20 '-') <> hardline <> hardline

  -- Log the pretty-printed constraints and program
  when prettyprint $ do
      -- Convert IORef Variables to printable "type variables" embedded in IR
      pIR <- pretty <$> mapM toCanType pVar
      pConstraint <- printConstraint constraint
=======

  -- Get the pretty-printed constraints and program
  let hrule = hardline <> hardline <> pretty (replicate 20 '-') <> hardline <> hardline  
  doc <-
    if not prettyprint
      then return Nothing
      else do
        -- Convert IORef Variables to printable "type variables" embedded in IR
        pIR <- pretty <$> mapM toCanType pVar
        pConstraint <- printConstraint constraint
>>>>>>> bde82593

      tell $ pConstraint <> hrule <> pIR

  -- Runs constraint solver
  Solve.run constraint

  -- Depends on being called after solve
  resolutionDoc <- map pretty <$> vars

  -- Document containing the mapping from flex vars to types
  let mappingDoc = vsep $ zipWith (surround (pretty " = ")) namesDoc resolutionDoc
<<<<<<< HEAD
      finalDoc = hrule <> mappingDoc
      
  -- Log the unification results
  when prettyprint $ tell finalDoc

  program <- Elaborate.run pVar
  
  return program
=======
      finalDoc = (<> hrule <> mappingDoc) <$> doc
      

  program <- Elaborate.run pVar
  
  return (program, finalDoc)
>>>>>>> bde82593
  <|MERGE_RESOLUTION|>--- conflicted
+++ resolved
@@ -29,7 +29,6 @@
   vsep,
  )
 
-<<<<<<< HEAD
 import Control.Monad.Writer (
   tell,
   when,
@@ -42,14 +41,6 @@
   case result of
     Left e -> Compiler.throwError e
     Right pType -> return pType
-=======
-
-typecheckProgram ::
-  I.Program Can.Annotations -> Bool -> Compiler.Pass (I.Program Can.Type, Maybe (Doc ann))
-typecheckProgram pAnn prettyprint = case unsafeTypecheckProgram pAnn prettyprint of
-  Left e -> Compiler.throwError e
-  Right pType -> return pType
->>>>>>> bde82593
 
 typecheckProgram pAnn True = do
   let (result, pp) = unsafeTypecheckProgram pAnn True
@@ -58,25 +49,16 @@
     Right _ -> Compiler.dump $ show pp
 
 unsafeTypecheckProgram ::
-<<<<<<< HEAD
   I.Program Can.Annotations -> Bool -> (Either Compiler.Error (I.Program Can.Type), Doc String)
 unsafeTypecheckProgram pAnn prettyprint = runTC (mkTCState pAnn) $ do
   (constraint, pVar) <- Constrain.run pAnn
 
   -- Get IORefs in the program IR, then type variable names
-=======
-  I.Program Can.Annotations -> Bool -> Either Compiler.Error (I.Program Can.Type, Maybe (Doc ann))
-unsafeTypecheckProgram pAnn prettyprint = runTC (mkTCState pAnn) $ do
-  (constraint, pVar) <- Constrain.run pAnn
-
-  -- Get IORefs in the program IR
->>>>>>> bde82593
   let refs = foldr (:) [] pVar
       vars = mapM toCanType refs
 
   -- Depends on being called before solve
   namesDoc <- map pretty <$> vars
-<<<<<<< HEAD
   
   -- Pretty-printing separator
   let hrule = hardline <> hardline <> pretty (replicate 20 '-') <> hardline <> hardline
@@ -86,18 +68,7 @@
       -- Convert IORef Variables to printable "type variables" embedded in IR
       pIR <- pretty <$> mapM toCanType pVar
       pConstraint <- printConstraint constraint
-=======
 
-  -- Get the pretty-printed constraints and program
-  let hrule = hardline <> hardline <> pretty (replicate 20 '-') <> hardline <> hardline  
-  doc <-
-    if not prettyprint
-      then return Nothing
-      else do
-        -- Convert IORef Variables to printable "type variables" embedded in IR
-        pIR <- pretty <$> mapM toCanType pVar
-        pConstraint <- printConstraint constraint
->>>>>>> bde82593
 
       tell $ pConstraint <> hrule <> pIR
 
@@ -109,7 +80,6 @@
 
   -- Document containing the mapping from flex vars to types
   let mappingDoc = vsep $ zipWith (surround (pretty " = ")) namesDoc resolutionDoc
-<<<<<<< HEAD
       finalDoc = hrule <> mappingDoc
       
   -- Log the unification results
@@ -118,12 +88,4 @@
   program <- Elaborate.run pVar
   
   return program
-=======
-      finalDoc = (<> hrule <> mappingDoc) <$> doc
-      
-
-  program <- Elaborate.run pVar
-  
-  return (program, finalDoc)
->>>>>>> bde82593
   