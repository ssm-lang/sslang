--- conflicted
+++ resolved
@@ -1,10 +1,7 @@
 {-# LANGUAGE OverloadedStrings #-}
 {-# LANGUAGE PatternSynonyms #-}
-<<<<<<< HEAD
 {-# LANGUAGE TupleSections #-}
-=======
 {-# LANGUAGE ViewPatterns #-}
->>>>>>> 70a6b7c2
 
 module IR.Constraint.Canonical
   ( Type(..)
