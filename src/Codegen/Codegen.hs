{- | Translate SSM program to C compilation unit.

What is expected of the IR:

- Well-formed: All primitive functions are applied to the right number of
  arguments.

- Fully-applied: All applications are fully-applied; the only time a term of
  type a -> b appears anywhere is on the left-hand side of an application.

- Defunctionalized: No lambdas/closures; the only kinds of terms with an arrow
  type are variables.

- Name mangled: All variable identifiers are unique.

-}
{-# LANGUAGE QuasiQuotes #-}
{-# LANGUAGE OverloadedStrings #-}
{-# LANGUAGE DerivingVia #-}
module Codegen.Codegen where

import qualified Common.Compiler               as Compiler
import           Common.Identifiers             ( fromId )

import qualified IR.IR                         as I
import qualified IR.Types.Flat                 as I
import qualified IR.Types.TypeSystem           as I

import           Codegen.Identifiers
import           Language.C.Quote.GCC
import qualified Language.C.Syntax             as C


import           Control.Comonad                ( Comonad(..) )
import           Control.Monad.Except           ( MonadError(..) )
import           Control.Monad.State.Lazy       ( MonadState
                                                , StateT(..)
                                                , evalStateT
                                                , gets
                                                , modify
                                                )
import           Data.Bifunctor                 ( Bifunctor(..) )
import           Data.Functor                   ( (<&>) )
import qualified Data.Map                      as M
import           Data.Maybe                     ( mapMaybe )
import           Debug.Trace

-- | Possible, but temporarily punted for the sake of expediency.
todo :: a
todo = error "Not yet implemented"

-- | Impossible without a discussion about implementation strategy.
nope :: a
nope = error "Not yet supported"

{- Some convenience type aliases -}
type Type = I.Type
type Program = I.Program Type
type Expr = I.Expr Type
type PrimOp = I.PrimOp
type Primitive = I.Primitive
type Literal = I.Literal
type TypeDef = I.TypeDef Type
type VarId = I.VarId
type Binder = I.Binder

{- | State maintained while compiling a top-level SSM function.

The information here is populated while generating the step function, so that
should be computed first, before this information is used to generate the act
struct and enter definitions.

-}
data GenFnState = GenFnState
  { fnName     :: VarId              -- ^ Function name
  , fnParams   :: [(CIdent, C.Type)] -- ^ Function parameters
  , fnBody     :: Expr               -- ^ Function body
  , fnMaxWaits :: Int                -- ^ Number of triggers needed for waiting
  , fnCases    :: Int                -- ^ Yield point counter
  , fnTmps     :: Int                -- ^ Temporary variable name counter
  , fnRetTy    :: C.Type             -- ^ Function return type
  , fnVars     :: M.Map VarId C.Exp  -- ^ Variables
  , fnLocs     :: [(CIdent, C.Type)] -- ^ Locals
  }

{- | Translation monad for procedures, with derived typeclass instances.

We declare 'GenFn' as a newtype so that we can implement 'MonadFail' for it,
allowing us to use monadic pattern matching.
-}
newtype GenFn a = GenFn (StateT GenFnState Compiler.Pass a)
  deriving Functor                      via (StateT GenFnState Compiler.Pass)
  deriving Applicative                  via (StateT GenFnState Compiler.Pass)
  deriving Monad                        via (StateT GenFnState Compiler.Pass)
  deriving MonadFail                    via (StateT GenFnState Compiler.Pass)
  deriving (MonadError Compiler.Error)  via (StateT GenFnState Compiler.Pass)
  deriving (MonadState GenFnState)      via (StateT GenFnState Compiler.Pass)

-- | Run a GenFn computation on a procedure.
runGenFn
  :: VarId                  -- ^ Name of procedure
  -> [(Binder, Type)]       -- ^ Names and types of parameters to procedure
  -> Type                   -- ^ Name and type of return parameter of procedure
  -> Expr                   -- ^ Body of procedure
  -> GenFn a                -- ^ Translation monad to run
  -> Compiler.Pass a        -- ^ Pass on errors to caller
runGenFn name params retTy body (GenFn tra) = evalStateT tra $ GenFnState
  { fnName     = name
  , fnBody     = body
  , fnMaxWaits = 0
  , fnCases    = 0
  , fnTmps     = 0
  , fnParams   = zipWith genArg [0 ..] params
  , fnRetTy    = genType retTy
  , fnLocs     = []
  , fnVars     = M.fromList $ map genVar $ mapMaybe fst params
  }
 where
  genArg i = bimap (maybe (arg_ i) fromId) genType
  genVar v = (v, genLocId v)

-- | Translate a list of SSM parameters to C parameters.
genParams :: [(Binder, Type)] -> [(CIdent, C.Type)]
genParams = zipWith genArg [0 ..]
  where genArg i = bimap (maybe (arg_ i) fromId) genType

-- | Read and increment the number of cases in a procedure, i.e., fnCases++.
nextCase :: GenFn Int
nextCase = do
  n <- gets fnCases
  modify $ \st -> st { fnCases = n + 1 }
  return n

-- | Register a variable name with the expression corresponding to it.
addVar :: VarId -> C.Exp -> GenFn ()
addVar v e = modify $ \st -> st { fnVars = M.insert v e $ fnVars st }

-- | Register a local variable, to be declared in activation record.
addLocal :: (VarId, Type) -> GenFn C.Exp
addLocal l@(v, _) = do
  addVar v $ genLocId v
  modify $ \st -> st { fnLocs = bimap fromId genType l : fnLocs st }
  return $ genLocId v

-- | Obtain the expression corresponding to some variable.
getVar :: VarId -> GenFn (Maybe C.Exp)
getVar v = gets fnVars <&> M.lookup v

-- | Register number of wait statements track of number of triggers needed.
maxWait :: Int -> GenFn ()
maxWait n = modify $ \st -> st { fnMaxWaits = n `max` fnMaxWaits st }

-- | Allocate a temp variable of given 'Type', registered as a local variable.
nextTmp :: Type -> GenFn C.Exp
nextTmp ty = do
  t <- fromId . tmp_ <$> gets fnTmps
  modify $ \st -> st { fnTmps = fnTmps st + 1 }
  addLocal (t, ty)

{-------- Type compilation --------}

-- | Wrap a 'C.Type' with pointers, according to some 'I.Type'.
ptrs_ :: I.Type -> C.Type -> C.Type
ptrs_ (I.TBuiltin (I.Ref _)) t = [cty|$ty:t *|]
ptrs_ _                      t = t
-- ^ TODO: this does not handle stacked pointers

-- | Obtains the C type name corresponding to an SSM type.
typeId :: Type -> CIdent
typeId (I.TCon     t ) = fromId t
typeId (I.TBuiltin bt) = builtinId bt

-- | Obtains the C type name corresponding to an SSM built-in type.
builtinId :: I.Builtin Type -> CIdent
builtinId I.Unit         = "unit"
builtinId I.Void         = todo
builtinId (I.Arrow _ _ ) = todo
builtinId (I.Tuple    _) = todo
builtinId (I.Integral s) = int_ s
builtinId (I.Ref      t) = sv_ $ typeId t -- NOTE: this does not add pointers

-- | Translate an SSM 'Type' to a 'C.Type'.
genType :: Type -> C.Type
genType typ = ptrs_ typ $ ctype $ typeId typ

-- | Obtain the initialize method for a given SSM scheduled variable 'Type'.
genInit :: Type -> Maybe C.Exp
genInit ty = cexpr . initialize_ . typeId <$> I.deref ty

-- | Obtain the assign method for a given SSM scheduled variable 'Type'.
genAssign :: Type -> Maybe C.Exp
genAssign ty = cexpr . assign_ . typeId <$> I.deref ty

-- | Obtain the later method for a given SSM scheduled variable 'Type'.
genLater :: Type -> Maybe C.Exp
genLater ty = cexpr . later_ . typeId <$> I.deref ty

-- | Generate declarations for @numTrigs@ triggers.
genTrigs :: Int -> [(CIdent, C.Type)]
genTrigs numTrigs = zip (map trig_ [1 .. numTrigs]) (repeat trigger_t)

genLocId :: VarId -> C.Exp
genLocId v = [cexp|$id:acts->$id:v|]

-- | The constant unit value, the singleton inhabitant of the type Unit.
unit :: C.Exp
unit = [cexp|0|]

-- | Undefined "value", the fake value used for expressions of type Void.
undef :: C.Exp
undef = [cexp|0xdeadbeef|]

{-------- Compilation --------}

-- | Generate a C compilation from an SSM program.
genProgram :: Program -> Compiler.Pass [C.Definition]
genProgram I.Program { I.programDefs = defs } = do -- p@I.Program
  (cdecls, cdefs) <- bimap concat concat . unzip <$> mapM genTop defs
  return $ includes ++ cdecls ++ cdefs  -- ++ genInitProgram p

-- | Include statements in the generated C file.
includes :: [C.Definition]
includes = [cunit|
$esc:("#include \"ssm.h\"")
$esc:("#define ssm_initialize_unit(v) ssm_initialize_event(v)")
$esc:("#define ssm_later_unit(l, d, r) ssm_later_event(l, d)")
$esc:("#define ssm_assign_unit(l, p, r) ssm_assign_event(l, p)")
typedef typename ssm_event_t ssm_unit_t;
typedef char unit;
|]

-- | Setup the entry point of the program.
genInitProgram :: Program -> [C.Definition]
genInitProgram I.Program { I.programEntry = entry } = [cunit|
    int $id:initialize_program(void) {
       $id:activate($id:(enter_ entry)(&$id:top_parent, $id:root_priority, $id:root_depth));
      return 0;
    }
  |]

{- | Generate C declarations and definitions for a top-level SSM function.

Each top-level function in a program is turned into three components:

(1) a struct (the activation record);
(2) an initialization function (the enter function); and
(3) a step function, which corresponds to the actual procedure body.

Items (2) and (3) include both declarations and definitions.
-}
genTop :: (VarId, Expr) -> Compiler.Pass ([C.Definition], [C.Definition])
genTop (name, l@(I.Lambda _ _ ty)) =
  runGenFn (fromId name) (zip argIds argTys) retTy body $ do
    (stepDecl , stepDefn ) <- genStep
    (enterDecl, enterDefn) <- genEnter
    structDefn             <- genStruct
    return ([structDefn, enterDecl, stepDecl], [enterDefn, stepDefn])
 where
  (argIds, body ) = I.collectLambda l
  (argTys, retTy) = I.collectArrow ty
genTop (_, I.Lit _ _) = todo
genTop (_, _        ) = nope

{- | Generate struct definition for an SSM 'Procedure'.

This is where local variables, triggers, and parameter values are stored.
-}
genStruct :: GenFn C.Definition
genStruct = do
  name   <- gets fnName
  params <- gets fnParams
  retTy  <- gets fnRetTy
  locs   <- gets fnLocs
  trigs  <- gets fnMaxWaits

  return [cedecl|
    typedef struct {
      $ty:act_t $id:act_member;

      $sdecls:(map structField params)
      $ty:retTy *$id:ret_val;
      $sdecls:(map structField locs)
      $sdecls:(map structField $ genTrigs trigs)

    } $id:(act_ name);
  |]
 where
  structField :: (CIdent, C.Type) -> C.FieldGroup
  structField (n, t) = [csdecl|$ty:t $id:n;|]

{- | Generate the enter function for an SSM 'Procedure' and its signature.

Its struct is allocated and initialized (partially; local variables' values are
left uninitialized).
-}
genEnter :: GenFn (C.Definition, C.Definition)
genEnter = do
  actname <- gets fnName
  params  <- gets fnParams
  retTy   <- gets fnRetTy
  trigs   <- gets fnMaxWaits
  let act  = [cty|typename $id:act'|]
      act' = act_ actname -- hack to use this typename as expr in macros

      declParam (n, t) = [cparam|$ty:t $id:n|]
      initParam (n, _) = [[cstm|$id:acts->$id:n = $id:n;|]]
      initTrig (trigId, _) = [cstm|$id:acts->$id:trigId.act = $id:actg;|]

      enterParams =
        [ [cparam|$ty:act_t *$id:caller|]
          , [cparam|$ty:priority_t $id:priority|]
          , [cparam|$ty:depth_t $id:depth|]
          ]
          ++ map declParam params
          ++ [[cparam|$ty:retTy *$id:ret_val|]]
  return
    ( [cedecl|$ty:act_t *$id:(enter_ actname)($params:enterParams);|]
    , [cedecl|
        $ty:act_t *$id:(enter_ actname)($params:enterParams) {
          $ty:act_t *$id:actg = $id:enter(sizeof($ty:act),
                                          $id:(step_ actname),
                                          $id:caller,
                                          $id:priority,
                                          $id:depth);

          $ty:act *$id:acts = $id:container_of($id:actg, $id:act', $id:act_member);

          /* Assign parameters */
          $stms:(concatMap initParam params)

          /* Set return value */
          $id:acts->$id:ret_val = $id:ret_val;

          /* Initialize triggers */
          $stms:(map initTrig $ genTrigs trigs)

          return $id:actg;
        }
      |]
    )

{- | Generate the step function for an SSM 'Procedure'.

This function just defines the function definition and switch statement that
wraps the statements of the procedure. The heavy lifting is performed by
'genExpr'.(I.Var n (I.TBuiltin (I.Arrow _ _))) =
-}
genStep :: GenFn (C.Definition, C.Definition)
genStep = do
  actName   <- gets fnName
  actBody   <- gets fnBody
  firstCase <- nextCase
  (_, stms) <- genExpr actBody -- Toss away return value
  let act  = [cty|typename $id:actt|]
      actt = act_ actName -- hack to use this typename as expr in macros
  return
    ( [cedecl|void $id:(step_ actName)($ty:act_t *$id:actg);|]
    , [cedecl|
        void $id:(step_ actName)($ty:act_t *$id:actg) {
          $ty:act *$id:acts =
            $id:container_of($id:actg, $id:actt, $id:act_member);

          switch ($id:actg->$id:pc) {
          case $int:firstCase:;
            $items:stms

          default:
            break;
          }
        $id:leave_cleanup:;
          $id:leave($id:actg, sizeof($ty:act));
        }
      |]
    )

-- | Helper to generate yield point in step function.
genYield :: GenFn [C.BlockItem]
genYield = do
  next <- nextCase
  return [citems|
    $id:actg->$id:pc = $int:next;
    return;
    case $int:next:;
    |]

{- | Translate an SSM expression into a C expression and statements.

SSM IR is a side-effectful expression language, with two implications when
translating to C:

(1) every expression has a value (even if it is an uninhabited type), so this
    must be reflected in C; and
(2) some of the side effects in SSM cannot be implemented in C using expressions
    alone.

These two implications roughly translate to the @C.Exp@ and @[C.BlockItem]@ in
@genExpr@'s return type. When we translate an SSM expression @e@:

  (val, stms) <- genExpr e

@val@ represents the C expression that corresponds to the value of @e@ upon
evaluation, while @stms@ represents the list of preceding statements that
compute @val@.

A further consideration upon point (2) is that SSM expressions may yield control
at any point. Thus, the C expression returned by @genExpr@ must accommodate the
step function suspending and resuming. For instance, consider the following SSM
IR expression:

  (let x = 3 in x) + (wait r; 6)

The @x@ in the let-binding in the left operand cannot just be a local variable
in the step function, because it would be "uninitialized" by the yield in the
right operand:

    // let x = 3 in x
    // stms:
    int x = 3;
    // exp: x

    // (wait r; 6)
    // stms:
    ssm_sensitize(r);
    actg->pc = N;
    return;
  case N:
    ssm_desensitize(r);
    // exp: 6

    // After the return, x is no longer initialized, so the following is
    // undefined behavior:
    x + 6

To ensure this is cannot happen, we conservatively declare @x@ as a local
variable in the activation record, so that its value is preserved between
yields, even if this is not usually necessary. We leave it to later compiler
passes to optimize this.
-}
genExpr :: Expr -> GenFn (C.Exp, [C.BlockItem])
genExpr (I.Var n _) = do
<<<<<<< HEAD
  -- isLocal <- isLocalVar n -- TODO: check for global vs local variable
  return ([cexp|$id:acts->$id:n|], [])
genExpr (I.Data _ _) = fail "genExpr (I.Data _ _) should never be reached."
genExpr (I.Lit l t) = genLiteral l t
=======
  traceM $ "Obtaining var " ++ show n
  Just e <- getVar n
  return (e, [])
genExpr (I.Data _ _             ) = nope
genExpr (I.Lit  l t             ) = genLiteral l t
>>>>>>> a0059502
genExpr (I.Let [(Just n, d)] b _) = do
  loc               <- addLocal (n, extract d)
  (defVal, defStms) <- genExpr d
  let defInit = [citems|$exp:loc = $exp:defVal;|]
  (bodyVal, bodyStms) <- genExpr b
  return (bodyVal, defStms ++ defInit ++ bodyStms)
genExpr (I.Let [(Nothing, d)] b _) = do
  (_      , defStms ) <- genExpr d -- Throw away value
  (bodyVal, bodyStms) <- genExpr b
  return (bodyVal, defStms ++ bodyStms)
<<<<<<< HEAD
genExpr I.Let{}          = fail "Cannot handle mutually recursive bindings"
genExpr a@(I.App _ _ ty) = do
  case I.collectApp a of
    (I.Data tag t, args) -> do
      (fieldVals, evalStms) <- unzip <$> mapM genExpr args
      tmpName               <- nextTmp t
      let decl = [[citem|$ty:ssm_object_t* $id:tmpName;|]]
      -- How to tell if pointer or integer?
      -- How to tell max number of args out of all possible data constructors?
      -- Problem: cannot recover all the info needed from data constructor alone
      -- Solution: Either need size and pointer/integer status passed in after call to genTypeDef,
      -- or need to generate macros in genTypeDef 
      -- assume pointer representation and size 4 for now...
      let maxArgs = 4 :: Int
      let alloc = [[citem|$id:tmpName = ssm_new($int:maxArgs,$id:tag);|]]
      let initField =
            (\x y i -> [citem|$id:x->$id:payload[$int:(i::Int)] = $exp:y;|])
      let initFields = zipWith (initField tmpName) fieldVals [0, 1 ..]
      return
        ([cexp|$id:tmpName|], decl ++ concat evalStms ++ alloc ++ initFields)
    (fn, args) -> do
      (fnEnter : argVals, evalStms) <- unzip <$> mapM genExpr (fn : args)
      tmpName                       <- nextTmp ty
      yield                         <- genYield
      let tmp = [cexp|$id:acts->$id:tmpName|]
=======
genExpr I.Let{}   = fail "Cannot handle mutually recursive bindings"
genExpr a@I.App{} = do
  let (fn, args) = I.collectApp a
  (argVals, argStms) <- unzip <$> mapM genExpr args
  case fn of
    (I.Var n _) -> do
      tmp   <- nextTmp $ extract a
      yield <- genYield
      let enterFn = [cexp|$id:(enter_ n)|]
>>>>>>> a0059502
          enterArgs =
            [ [cexp|$id:actg|]
              , [cexp|$id:actg->$id:priority|]
              , [cexp|$id:actg->$id:depth|]
              ]
              ++ argVals
              ++ [[cexp|&$exp:tmp|]]
<<<<<<< HEAD
          call = [citems|$id:activate($exp:fnEnter($args:enterArgs));|]
      return (tmp, concat evalStms ++ call ++ yield)
genExpr I.Match{}       = nope
=======
          call = [citems|$id:activate($exp:enterFn($args:enterArgs));|]
      return (tmp, concat argStms ++ call ++ yield)
    (I.Data _ _) -> undefined
    _            -> fail $ "Cannot apply this expression: " ++ show fn
genExpr (I.Match s _as _t)
  | extract s == I.int 32 = nope
  | otherwise             = error "Cannot handle general matches yet"
>>>>>>> a0059502
genExpr I.Lambda{}      = fail "Cannot handle lambdas"
genExpr (I.Prim p es t) = genPrim p es t

-- | Generate code for SSM primitive; see 'genExpr' for extended discussion.
genPrim :: Primitive -> [Expr] -> Type -> GenFn (C.Exp, [C.BlockItem])
genPrim I.New [e] refType = do -- TODO: New with perceus should take two args
  (val, stms)     <- genExpr e
  tmp             <- nextTmp refType
  Just initialize <- return $ genInit refType
  -- TODO: reference counting
  let alloc =
        [citems|
          $exp:tmp = $id:mem_alloc(sizeof(*$exp:tmp));
          $exp:initialize($exp:tmp);
        |]
          ++ if refType == I.ref I.unit
               then []
               else [citems|*$exp:tmp.$id:value = $exp:val;|]
  return (tmp, stms ++ alloc)
genPrim I.Dup [e] _ = do
  -- TODO: reference counting
  (_val, _stms) <- genExpr e
  todo
genPrim I.Drop [e] _ = do
  (val, stms) <- genExpr e
  -- TODO: reference counting
  let free = [citems|
          $id:unsched_event(&$exp:val->$id:sv);
          $id:mem_free($exp:val);
        |]
  return (unit, stms ++ free)
genPrim I.Reuse [e] _ = do
  -- TODO: reference counting
  (_val, _stms) <- genExpr e
  todo
genPrim I.Deref [a] ty = do
  (val, stms) <- genExpr a
  -- SSM Refs are all SVs, so we access the value field in order to dereference.
  -- For event types, there is no value, so we just return the 'unit' value.
  return (if ty == I.unit then unit else [cexp|$exp:val->$id:value|], stms)

genPrim I.Assign [lhs, rhs] _ = do
  (lhsVal, lhsStms) <- genExpr lhs
  (rhsVal, rhsStms) <- genExpr rhs
  Just assign       <- return $ genAssign $ extract lhs
  let assignBlock = [citems|
          $items:lhsStms
          $items:rhsStms
          $exp:assign($exp:lhsVal, $id:actg->$id:priority, $exp:rhsVal);
        |]
  return (unit, assignBlock)
genPrim I.After [time, lhs, rhs] _ = do
  (timeVal, timeStms) <- first unmarshal <$> genExpr time
  (lhsVal , lhsStms ) <- genExpr lhs
  (rhsVal , rhsStms ) <- genExpr rhs
  Just later          <- return $ genLater $ extract lhs
  let laterBlock = [citems|
          $items:timeStms
          $items:lhsStms
          $items:rhsStms
          $exp:later($exp:lhsVal, $id:now() + $exp:timeVal, $exp:rhsVal);
        |]
  return (unit, laterBlock)
genPrim I.Par procs _ = do
  yield <- genYield
  let
    numChildren = length procs
    parArgs     = genParArgs
      numChildren
      ([cexp|$id:actg->$id:priority|], [cexp|$id:actg->$id:depth|])
    checkNewDepth = [citems|
                        if ($id:actg->$id:depth < $exp:(depthSub numChildren))
                          $id:throw($id:exhausted_priority);
                      |]
    genActivate
      :: ((C.Exp, C.Exp), Expr) -> GenFn (C.Exp, [C.BlockItem], C.BlockItem)
    genActivate ((prioArg, depthArg), a@(I.App _ _ ty)) = do
      let (fn, args) = I.collectApp a
      (argVals, argStms) <- unzip <$> mapM genExpr args
      case fn of
        (I.Var n _) -> do
          tmp <- nextTmp ty
          let enterFn = [cexp|$id:(enter_ n)|]
              enterArgs =
                [[cexp|$id:actg|], prioArg, depthArg]
                  ++ argVals
                  ++ [[cexp|&$exp:tmp|]]
          return
            ( tmp
            , concat argStms
            , [citem|$id:activate($exp:enterFn($args:enterArgs));|]
            )
        _ -> fail "Cannont evaluate non-application"
    -- For now, we only support forking expressions that have a top-level
    -- application (i.e., no thunks), whose left operand is a var.
    genActivate _ = nope

  (_rets, evals, activates) <- unzip3 <$> mapM genActivate (zip parArgs procs)
  return (todo, checkNewDepth ++ concat evals ++ activates ++ yield)
genPrim I.Wait vars _ = do
  (varVals, varStms) <- unzip <$> mapM genExpr vars
  maxWait $ length varVals
  yield <- genYield
  let trigs = zip [1 :: Int ..] varVals
      sens (i, var) =
        [citem|$id:sensitize(&$exp:var->$id:sv, &$id:acts->$id:(trig_ i));|]
      desens (i, _) = [citem|$id:desensitize(&$id:acts->$id:(trig_ i));|]
  return (unit, concat varStms ++ map sens trigs ++ yield ++ map desens trigs)
genPrim I.Loop [b] _ = do
  (_, bodyStms) <- genExpr b
  return (unit, [citems|for (;;) { $items:bodyStms }|])
genPrim I.Break  []  _ = return (undef, [citems|break;|])
genPrim I.Return [e] _ = do
  (val, stms) <- genExpr e
  -- Assign to return argument and jump to leave
  let retBlock = [citems|
                    *$id:acts->$id:ret_val = $exp:val;
                    goto $id:leave_cleanup;
                 |]
  return (undef, stms ++ retBlock)
genPrim (I.PrimOp op) es t = genPrimOp op es t
genPrim _ _ _ = fail "Unsupported Primitive or wrong number of arguments"

-- | Generate C value for SSM literal.
genLiteral :: Literal -> Type -> GenFn (C.Exp, [C.BlockItem])
genLiteral (I.LitIntegral i    ) _ = return (marshal [cexp|$int:i|], [])
genLiteral (I.LitBool     True ) _ = return (marshal [cexp|true|], [])
genLiteral (I.LitBool     False) _ = return (marshal [cexp|false|], [])
genLiteral I.LitEvent            _ = return ([cexp|1|], [])

-- | Generate C expression for SSM primitive operation.
genPrimOp :: PrimOp -> [Expr] -> Type -> GenFn (C.Exp, [C.BlockItem])
genPrimOp I.PrimAdd [lhs, rhs] _ = do
  ((lhsVal, rhsVal), stms) <- genBinop lhs rhs
  -- all integers are 31 bits + 1 tag bit, so zero tag bit on one argument,
  -- add together, and the result will be sum with a tag bit of 1.
  return
    ( [cexp|(((($ty:word_t) $exp:rhsVal) & (~1)) + (($ty:word_t) $exp:lhsVal))|]
    , stms
    )
genPrimOp I.PrimSub [lhs, rhs] _ = do
  -- all integers are 31 bits + 1 tag bit, so zero tag bit on subtrahend,
  -- subtract, and the result will be difference with a tag bit of 1.                   
  ((lhsVal, rhsVal), stms) <- genBinop lhs rhs
  return
    ( [cexp|((($ty:word_t) $exp:lhsVal) - ((($ty:word_t) $exp:rhsVal) & (~1)))|]
    , stms
    )
genPrimOp I.PrimMul [lhs, rhs] _ = do
  ((lhsVal, rhsVal), stms) <-
    first (bimap unmarshal unmarshal) <$> genBinop lhs rhs
  return (marshal [cexp|$exp:lhsVal * $exp:rhsVal|], stms)
genPrimOp I.PrimDiv [lhs, rhs] _ = do
  ((lhsVal, rhsVal), stms) <-
    first (bimap unmarshal unmarshal) <$> genBinop lhs rhs
  return (marshal [cexp|$exp:lhsVal / $exp:rhsVal|], stms)
genPrimOp I.PrimMod [lhs, rhs] _ = do
  ((lhsVal, rhsVal), stms) <-
    first (bimap unmarshal unmarshal) <$> genBinop lhs rhs
  return (marshal [cexp|$exp:lhsVal % $exp:rhsVal|], stms)
genPrimOp I.PrimNeg [opr] _ = do
  (val, stms) <- first unmarshal <$> genExpr opr
  return (marshal [cexp|- $exp:val|], stms)
genPrimOp I.PrimBitAnd [lhs, rhs] _ = do
  ((lhsVal, rhsVal), stms) <- genBinop lhs rhs
  return ([cexp|$exp:lhsVal & $exp:rhsVal|], stms)
genPrimOp I.PrimBitOr [lhs, rhs] _ = do
  ((lhsVal, rhsVal), stms) <- genBinop lhs rhs
  return ([cexp|$exp:lhsVal | $exp:rhsVal|], stms)
genPrimOp I.PrimBitNot [opr] _ = do
  (val, stms) <- genExpr opr
  -- all integers are 31 bits + 1 tag bit, so val XOR (~1)
  -- flips the 31 bits and keeps the tag bit 1. 
  return ([cexp|($exp:val ^ (~1))|], stms)
genPrimOp I.PrimEq [lhs, rhs] _ = do
  ((lhsVal, rhsVal), stms) <- genBinop lhs rhs
  return ([cexp|$exp:lhsVal == $exp:rhsVal|], stms)
genPrimOp I.PrimNot [opr] _ = do
  (val, stms) <- first unmarshal <$> genExpr opr
  return (marshal [cexp|! $exp:val|], stms)
genPrimOp I.PrimGt [lhs, rhs] _ = do
  ((lhsVal, rhsVal), stms) <- genBinop lhs rhs
  return ([cexp|$exp:lhsVal < $exp:rhsVal|], stms)
genPrimOp I.PrimGe [lhs, rhs] _ = do
  ((lhsVal, rhsVal), stms) <- genBinop lhs rhs
  return ([cexp|$exp:lhsVal <= $exp:rhsVal|], stms)
genPrimOp I.PrimLt [lhs, rhs] _ = do
  ((lhsVal, rhsVal), stms) <- genBinop lhs rhs
  return ([cexp|$exp:lhsVal > $exp:rhsVal|], stms)
genPrimOp I.PrimLe [lhs, rhs] _ = do
  ((lhsVal, rhsVal), stms) <- genBinop lhs rhs
  return ([cexp|$exp:lhsVal >= $exp:rhsVal|], stms)
genPrimOp _ _ _ = fail "Unsupported PrimOp or wrong number of arguments"

-- | Helper for sequencing across binary operations.
genBinop :: Expr -> Expr -> GenFn ((C.Exp, C.Exp), [C.BlockItem])
genBinop lhs rhs = do
  (lhsVal, lhsStms) <- genExpr lhs
  (rhsVal, rhsStms) <- genExpr rhs
  return ((lhsVal, rhsVal), lhsStms ++ rhsStms)

-- | Marshal a C expression evaluating to a 32 bit int
marshal :: C.Exp -> C.Exp
marshal e = [cexp|(((($ty:word_t) $exp:e) << 1) | 0x1)|]

-- | Unmarshal a C expression evaluating to a SSLANG 31 bit 
unmarshal :: C.Exp -> C.Exp
unmarshal e = [cexp|((($ty:word_t) $exp:e) >> 1)|]

-- | Compute priority and depth arguments for a par fork of width 'numChildren'.
genParArgs :: Int -> (C.Exp, C.Exp) -> [(C.Exp, C.Exp)]
genParArgs numChildren (currentPrio, currentDepth) =
  [ let p = [cexp|$exp:currentPrio + ($int:(i-1) * (1 << $exp:d))|]
        d = [cexp|$exp:currentDepth - $exp:(depthSub numChildren)|]
    in  (p, d)
  | i <- [1 .. numChildren]
  ]

-- | How much the depth should be decreased when par forking 'numChildren'.
depthSub :: Int -> C.Exp
depthSub numChildren = [cexp|$int:ds|]
  where ds = ceiling $ logBase (2 :: Double) $ fromIntegral numChildren :: Int<|MERGE_RESOLUTION|>--- conflicted
+++ resolved
@@ -136,10 +136,10 @@
 addVar v e = modify $ \st -> st { fnVars = M.insert v e $ fnVars st }
 
 -- | Register a local variable, to be declared in activation record.
-addLocal :: (VarId, Type) -> GenFn C.Exp
+addLocal :: (VarId, C.Type) -> GenFn C.Exp
 addLocal l@(v, _) = do
   addVar v $ genLocId v
-  modify $ \st -> st { fnLocs = bimap fromId genType l : fnLocs st }
+  modify $ \st -> st { fnLocs = first fromId l : fnLocs st }
   return $ genLocId v
 
 -- | Obtain the expression corresponding to some variable.
@@ -151,7 +151,7 @@
 maxWait n = modify $ \st -> st { fnMaxWaits = n `max` fnMaxWaits st }
 
 -- | Allocate a temp variable of given 'Type', registered as a local variable.
-nextTmp :: Type -> GenFn C.Exp
+nextTmp :: C.Type -> GenFn C.Exp
 nextTmp ty = do
   t <- fromId . tmp_ <$> gets fnTmps
   modify $ \st -> st { fnTmps = fnTmps st + 1 }
@@ -438,20 +438,13 @@
 -}
 genExpr :: Expr -> GenFn (C.Exp, [C.BlockItem])
 genExpr (I.Var n _) = do
-<<<<<<< HEAD
-  -- isLocal <- isLocalVar n -- TODO: check for global vs local variable
-  return ([cexp|$id:acts->$id:n|], [])
-genExpr (I.Data _ _) = fail "genExpr (I.Data _ _) should never be reached."
-genExpr (I.Lit l t) = genLiteral l t
-=======
   traceM $ "Obtaining var " ++ show n
   Just e <- getVar n
   return (e, [])
-genExpr (I.Data _ _             ) = nope
+genExpr (I.Data _ _) = error "TODO: nullary data constructors"
 genExpr (I.Lit  l t             ) = genLiteral l t
->>>>>>> a0059502
 genExpr (I.Let [(Just n, d)] b _) = do
-  loc               <- addLocal (n, extract d)
+  loc               <- addLocal (n, genType $ extract d)
   (defVal, defStms) <- genExpr d
   let defInit = [citems|$exp:loc = $exp:defVal;|]
   (bodyVal, bodyStms) <- genExpr b
@@ -460,14 +453,26 @@
   (_      , defStms ) <- genExpr d -- Throw away value
   (bodyVal, bodyStms) <- genExpr b
   return (bodyVal, defStms ++ bodyStms)
-<<<<<<< HEAD
 genExpr I.Let{}          = fail "Cannot handle mutually recursive bindings"
-genExpr a@(I.App _ _ ty) = do
-  case I.collectApp a of
-    (I.Data tag t, args) -> do
-      (fieldVals, evalStms) <- unzip <$> mapM genExpr args
-      tmpName               <- nextTmp t
-      let decl = [[citem|$ty:ssm_object_t* $id:tmpName;|]]
+genExpr a@I.App{} = do
+  let (fn, args) = I.collectApp a
+  (argVals, argStms) <- unzip <$> mapM genExpr args
+  case fn of
+    (I.Var n _) -> do
+      tmp   <- nextTmp $ genType $ extract a
+      yield <- genYield
+      let enterFn = [cexp|$id:(enter_ n)|]
+          enterArgs =
+            [ [cexp|$id:actg|]
+              , [cexp|$id:actg->$id:priority|]
+              , [cexp|$id:actg->$id:depth|]
+              ]
+              ++ argVals
+              ++ [[cexp|&$exp:tmp|]]
+          call = [citems|$id:activate($exp:enterFn($args:enterArgs));|]
+      return (tmp, concat argStms ++ call ++ yield)
+    (I.Data tag _) -> do
+      tmp               <- nextTmp [cty|$ty:ssm_object_t *|]
       -- How to tell if pointer or integer?
       -- How to tell max number of args out of all possible data constructors?
       -- Problem: cannot recover all the info needed from data constructor alone
@@ -475,48 +480,16 @@
       -- or need to generate macros in genTypeDef 
       -- assume pointer representation and size 4 for now...
       let maxArgs = 4 :: Int
-      let alloc = [[citem|$id:tmpName = ssm_new($int:maxArgs,$id:tag);|]]
+      let alloc = [[citem|$exp:tmp = ssm_new($int:maxArgs,$id:tag);|]]
       let initField =
-            (\x y i -> [citem|$id:x->$id:payload[$int:(i::Int)] = $exp:y;|])
-      let initFields = zipWith (initField tmpName) fieldVals [0, 1 ..]
+            (\y i -> [citem|$exp:tmp->$id:payload[$int:(i::Int)] = $exp:y;|])
+      let initFields = zipWith initField argVals [0, 1 ..]
       return
-        ([cexp|$id:tmpName|], decl ++ concat evalStms ++ alloc ++ initFields)
-    (fn, args) -> do
-      (fnEnter : argVals, evalStms) <- unzip <$> mapM genExpr (fn : args)
-      tmpName                       <- nextTmp ty
-      yield                         <- genYield
-      let tmp = [cexp|$id:acts->$id:tmpName|]
-=======
-genExpr I.Let{}   = fail "Cannot handle mutually recursive bindings"
-genExpr a@I.App{} = do
-  let (fn, args) = I.collectApp a
-  (argVals, argStms) <- unzip <$> mapM genExpr args
-  case fn of
-    (I.Var n _) -> do
-      tmp   <- nextTmp $ extract a
-      yield <- genYield
-      let enterFn = [cexp|$id:(enter_ n)|]
->>>>>>> a0059502
-          enterArgs =
-            [ [cexp|$id:actg|]
-              , [cexp|$id:actg->$id:priority|]
-              , [cexp|$id:actg->$id:depth|]
-              ]
-              ++ argVals
-              ++ [[cexp|&$exp:tmp|]]
-<<<<<<< HEAD
-          call = [citems|$id:activate($exp:fnEnter($args:enterArgs));|]
-      return (tmp, concat evalStms ++ call ++ yield)
-genExpr I.Match{}       = nope
-=======
-          call = [citems|$id:activate($exp:enterFn($args:enterArgs));|]
-      return (tmp, concat argStms ++ call ++ yield)
-    (I.Data _ _) -> undefined
+        (tmp, concat argStms ++ alloc ++ initFields)
     _            -> fail $ "Cannot apply this expression: " ++ show fn
 genExpr (I.Match s _as _t)
   | extract s == I.int 32 = nope
   | otherwise             = error "Cannot handle general matches yet"
->>>>>>> a0059502
 genExpr I.Lambda{}      = fail "Cannot handle lambdas"
 genExpr (I.Prim p es t) = genPrim p es t
 
@@ -524,7 +497,7 @@
 genPrim :: Primitive -> [Expr] -> Type -> GenFn (C.Exp, [C.BlockItem])
 genPrim I.New [e] refType = do -- TODO: New with perceus should take two args
   (val, stms)     <- genExpr e
-  tmp             <- nextTmp refType
+  tmp             <- nextTmp $ genType refType
   Just initialize <- return $ genInit refType
   -- TODO: reference counting
   let alloc =
@@ -598,7 +571,7 @@
       (argVals, argStms) <- unzip <$> mapM genExpr args
       case fn of
         (I.Var n _) -> do
-          tmp <- nextTmp ty
+          tmp <- nextTmp $ genType ty
           let enterFn = [cexp|$id:(enter_ n)|]
               enterArgs =
                 [[cexp|$id:actg|], prioArg, depthArg]
