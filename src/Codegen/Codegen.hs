{-# LANGUAGE DerivingVia #-}
{-# LANGUAGE OverloadedStrings #-}
{-# LANGUAGE QuasiQuotes #-}
{-# OPTIONS_GHC -Wno-unrecognised-pragmas #-}

{- | Translate SSM program to C compilation unit.

What is expected of the IR:

Well-formed: All primitive functions are applied to the right number of
arguments.

Pure par expression: All par-expressions' operands are applications that have no
side effects.

Defunctionalized: No lambdas; the only terms with an arrow type are variables
or applications.

Name mangled: All variable identifiers are unique.
-}
module Codegen.Codegen where

import           Codegen.LibSSM
import           Codegen.Typegen                ( DConInfo(..)
                                                , TConInfo(..)
                                                , TypegenInfo(..)
                                                , genTypes
                                                )

import qualified IR.IR                         as I
import qualified IR.Types                      as I

import           Language.C.Quote.GCC
import qualified Language.C.Syntax             as C

import qualified Common.Compiler               as Compiler
import           Common.Identifiers             ( fromId
                                                , fromString
                                                )
import           Control.Monad                  ( foldM
                                                , unless
                                                )
import           Control.Monad.Except           ( MonadError(..) )
import           Control.Monad.State.Lazy       ( MonadState
                                                , StateT(..)
                                                , evalStateT
                                                , gets
                                                , modify
                                                )
import           Data.Bifunctor                 ( Bifunctor(..) )
import qualified Data.Map                      as M
import           Data.Maybe                     ( mapMaybe )
import           Prelude                 hiding ( drop )

import           GHC.Stack                      ( HasCallStack )

-- | Possible, but temporarily punted for the sake of expediency.
todo :: HasCallStack => a
todo = error "Not yet implemented"

-- | Impossible without a discussion about implementation strategy.
nope :: HasCallStack => a
nope = error "Not yet supported"

-- | Hack to allow us to splice string literals into C AST
newtype EscExp = EscExp String
instance ToExp EscExp where
  toExp (EscExp e) loc = C.EscExp e loc

{- | State maintained while compiling a top-level SSM function.

The information here is populated while generating the step function, so that
should be computed first, before this information is used to generate the act
struct and enter definitions.
-}
data GenFnState = GenFnState
  { fnName     :: I.VarId               -- ^ Function name
  , fnParams   :: [(I.Binder, I.Type)]  -- ^ Function parameters
  , fnRetTy    :: I.Type                -- ^ Function return type
  , fnBody     :: I.Expr I.Type         -- ^ Function body
  , fnLocals   :: M.Map I.VarId I.Type  -- ^ Function local variables
  , fnVars     :: M.Map I.VarId C.Exp   -- ^ How to resolve variables
  , fnMaxWaits :: Int                   -- ^ Number of triggers needed
  , fnCases    :: Int                   -- ^ Yield point counter
  , fnFresh    :: Int                   -- ^ Temporary variable name counter
  , fnTypeInfo :: TypegenInfo           -- ^ (User-defined) type information
  }

{- | Translation monad for procedures, with derived typeclass instances.

We declare 'GenFn' as a newtype so that we can implement 'MonadFail' for it,
allowing us to use monadic pattern matching.
-}
newtype GenFn a = GenFn (StateT GenFnState Compiler.Pass a)
  deriving Functor via StateT GenFnState Compiler.Pass
  deriving Applicative via StateT GenFnState Compiler.Pass
  deriving Monad via StateT GenFnState Compiler.Pass
  deriving MonadFail via StateT GenFnState Compiler.Pass
  deriving (MonadError Compiler.Error) via StateT GenFnState Compiler.Pass
  deriving (MonadState GenFnState) via StateT GenFnState Compiler.Pass
  deriving (Compiler.MonadWriter [Compiler.Warning]) via StateT GenFnState Compiler.Pass

-- | Run a 'GenFn' computation on a procedure.
runGenFn
  :: I.VarId              -- ^ Name of procedure
  -> [(I.Binder, I.Type)] -- ^ Names and types of parameters to procedure
  -> I.Type               -- ^ Name and type of return parameter of procedure
  -> I.Expr I.Type        -- ^ Body of procedure
  -> TypegenInfo          -- ^ Type information
  -> [(I.VarId, I.Type)]  -- ^ Other global identifiers
  -> GenFn a              -- ^ Translation monad to run
  -> Compiler.Pass a      -- ^ Pass on errors to caller
runGenFn name params ret body typeInfo globals (GenFn tra) =
  evalStateT tra $ GenFnState
    { fnName     = name
    , fnParams   = params
    , fnRetTy    = ret
    , fnBody     = body
    , fnLocals   = M.empty
    , fnVars     = M.fromList
                   $  mapMaybe (fmap resolveParam . fst) params
                   ++ map genGlobal globals
    , fnTypeInfo = typeInfo
    , fnMaxWaits = 0
    , fnCases    = 0
    , fnFresh    = 0
    }
 where
  resolveParam :: I.VarId -> (I.VarId, C.Exp)
  resolveParam v = (v, acts_ $ fromId v)

  genGlobal :: (I.VarId, I.Type) -> (I.VarId, C.Exp)
  genGlobal (v, I.Arrow _ _) = (v, static_value $ closure_ v)
  genGlobal _                = todo

-- | Lookup some information associated with a type constructor.
getsTCon :: (TConInfo -> a) -> I.TConId -> GenFn a
getsTCon f i = do
  Just a <- fmap f . (`tconInfo` i) <$> gets fnTypeInfo
  return a

-- | Lookup some information associated with a data constructor.
getsDCon :: (DConInfo -> a) -> I.DConId -> GenFn a
getsDCon f i = do
  Just a <- fmap f . (`dconInfo` i) <$> gets fnTypeInfo
  return a

-- | Read and increment the number of cases in a procedure, i.e., @fnCases++@.
nextCase :: GenFn Int
nextCase = do
  n <- gets fnCases
  modify $ \st -> st { fnCases = n + 1 }
  return n

-- | Obtain fresh integer in the 'GenFn' monad
getFresh :: GenFn Int
getFresh = do
  n <- gets fnFresh
  modify $ \st -> st { fnFresh = n + 1 }
  return n

-- | Bind a variable to a C expression.
addBinding :: I.Binder -> C.Exp -> GenFn ()
addBinding (Just v) e =
  modify $ \st -> st { fnVars = M.insert v e $ fnVars st }
addBinding Nothing _ = return ()

-- | Register a new local variable, to be declared in activation record.
addLocal :: I.VarId -> I.Type -> GenFn I.VarId
addLocal v t = do
  fnl <- gets fnLocals
  v'  <- if v `M.member` fnl
    then do
      ctr <- getFresh
      return $ v <> fromString (show ctr)
    else return v
  modify $ \st -> st { fnLocals = M.insert v' t fnl }
  return v'

-- | Bind a variable to a C expression only while computing the given monad.
withBindings :: [(I.Binder, C.Exp)] -> GenFn a -> GenFn a
withBindings bs m = do
  fnv <- gets fnVars
  mapM_ (uncurry addBinding) bs
  a <- m
  modify $ \st -> st { fnVars = fnv }
  return a

-- | Register a local variable and bind its C expression during a monad.
withNewLocal :: (I.VarId, I.Type) -> GenFn a -> GenFn a
withNewLocal (v, t) m = do
  v' <- addLocal v t
  withBindings [(Just v, acts_ $ fromId v')] m

-- | Register number of wait statements track of number of triggers needed.
maxWait :: Int -> GenFn ()
maxWait n = modify $ \st -> st { fnMaxWaits = n `max` fnMaxWaits st }

-- | Generate a fresh label.
freshLabel :: GenFn CIdent
freshLabel = fromId . label_ <$> getFresh

-- | Generate anonymous local variable in activation record for storage.
genTmp :: I.Type -> GenFn C.Exp
genTmp ty = do
  v  <- fromId . tmp_ <$> getFresh
  v' <- addLocal v ty
  return $ acts_ $ fromId v'

-- | Translate a list of SSM parameters to C parameters.
genParams :: [(I.Binder, I.Type)] -> [(CIdent, C.Type)]
genParams = zipWith genArg [0 ..]
  where genArg i = bimap (maybe (arg_ i) fromId) (const value_t)

-- | Translate a list of SSM local declarations to C declarations.
genLocals :: [(I.VarId, I.Type)] -> [(CIdent, C.Type)]
genLocals = map $ bimap fromId (const value_t)

-- | Generate declarations for @numTrigs@ triggers.
genTrigs :: Int -> [(CIdent, C.Type)]
genTrigs numTrigs = zip (map trig_ [1 .. numTrigs]) (repeat trigger_t)

-- | The constant unit value, the singleton inhabitant of the type Unit.
unit :: C.Exp
unit = marshal [cexp|0|]

-- | Fake undefined value used for expressions of type Void.
undef :: C.Exp
undef = marshal [cexp|0xdeadbeef|]

{-------- Compilation --------}

-- | Generate a C compilation from an SSM program.
--
-- Each top-level function in a program is turned into three components:
--
-- 1. a struct (the activation record);
-- 2. an initialization function (the enter function); and
-- 3. a step function, which corresponds to the actual procedure body.
--
-- Items 2 and 3 include both declarations and definitions.
genProgram :: I.Program I.Type -> Compiler.Pass [C.Definition]
genProgram p = do
  (tdefs , tinfo ) <- genTypes $ I.typeDefs p
  (cdecls, cdefns) <- cUnpack <$> mapM (genTop tinfo) (I.programDefs p)
  externs          <- mapM genExtern $ I.externDecls p
  return
    $  includes
    ++ tdefs
    ++ externs
    ++ cescs
    ++ cdecls
    ++ cdefns
    ++ genInitProgram (I.programEntry p)
 where
  genTop
    :: TypegenInfo
    -> (I.VarId, I.Expr I.Type)
    -> Compiler.Pass ([C.Definition], [C.Definition])
  genTop tinfo (name, l@(I.Lambda _ _ ty)) =
    runGenFn (fromId name) (zip argIds argTys) retTy body tinfo tops $ do
      (stepDecl   , stepDefn   ) <- genStep
      (enterDecl  , enterDefn  ) <- genEnter
      (closureDecl, closureDefn) <- genStaticClosure
      structDefn                 <- genStruct
      return
        ( [structDefn, enterDecl, closureDecl, stepDecl]
        , [enterDefn, closureDefn, stepDefn]
        )
   where
    tops            = map (second I.extract) $ I.programDefs p
    (argIds, body ) = I.unfoldLambda l
    (argTys, retTy) = I.unfoldArrow ty
  genTop _ (_, I.Lit _ _) = todo
  genTop _ (_, _        ) = nope

  cUnpack = bimap concat concat . unzip
  cescs   = [cunit|$esc:(I.cDefs p)|]

-- | Include statements in the generated C file.
includes :: [C.Definition]
includes = [cunit|
$esc:("#include \"ssm.h\"")
typedef char unit;
|]

-- | Setup the entry point of the program.
genInitProgram :: I.VarId -> [C.Definition]
genInitProgram = const []
-- genInitProgram entry = [cunit|
--     $ty:act_t *$id:stdout_handler_enter($ty:act_t *parent,
--                                         $ty:priority_t priority,
--                                         $ty:depth_t depth,
--                                         $ty:value_t *argv,
--                                         $ty:value_t *ret);
--
--     void $id:stdin_handler_spawn($ty:sv_t *ssm_stdin);
--     void $id:stdin_handler_kill(void);
--
--     void $id:program_init(void) {
--       $ty:value_t ssm_stdin = $exp:std_sv;
--       $ty:value_t ssm_stdout = $exp:std_sv;
--
--       $ty:value_t std_argv[2] = { ssm_stdin, ssm_stdout };
--
--       $exp:(activate enter_stdout);
--       $exp:(activate enter_entry);
--
--       $id:stdin_handler_spawn($exp:(to_sv $ cexpr "ssm_stdin"));
--     }
--
--     void $id:program_exit(void) {
--       $id:stdin_handler_kill();
--     }
--   |]
--  where
--   std_sv                    = new_sv $ marshal [cexp|0|]
--
--   parArgs                   = genParArgs 2 (root_priority, root_depth)
--   (stdoutPrio, stdoutDepth) = head parArgs
--   (entryPrio , entryDepth ) = parArgs !! 1
--   enter_stdout = [cexp|$id:stdout_handler_enter(&$exp:top_parent,
--                                                 $exp:stdoutPrio,
--                                                 $exp:stdoutDepth,
--                                                 &ssm_stdout,
--                                                 NULL)|]
--
--   enter_entry = [cexp|$id:(enter_ entry)(&$exp:top_parent,
--                                          $exp:entryPrio,
--                                          $exp:entryDepth,
--                                          std_argv,
--                                          NULL)|]

genExtern :: (I.VarId, I.Type) -> Compiler.Pass C.Definition
genExtern (v, t) = return [cedecl|
    extern $ty:value_t $id:v($params:xparams);
  |]
 where
  argNum  = length $ fst $ I.unfoldArrow t
  xparams = replicate argNum [cparam|$ty:value_t|]

-- | Generate struct definition for an SSM procedure.
--
-- This is where local variables, triggers, and parameter values are stored.
genStruct :: GenFn C.Definition
genStruct = do
  name   <- gets fnName
  params <- gets fnParams
  -- retTy  <- gets fnRetTy
  locs   <- M.toList <$> gets fnLocals
  trigs  <- gets fnMaxWaits

  return [cedecl|
    typedef struct {
      $ty:act_t $id:act_member;

      $sdecls:(map structField $ genParams params)
      $ty:value_t *$id:ret_val;
      $sdecls:(map structField $ genLocals locs)
      $sdecls:(map structField $ genTrigs trigs)

    } $id:(act_typename name);
  |]
 where
  structField :: (CIdent, C.Type) -> C.FieldGroup
  structField (n, t) = [csdecl|$ty:t $id:n;|]

-- | Generate the enter function for an SSM procedure and its signature.
--
-- Its struct is allocated and initialized (partially; local variables' values are
-- left uninitialized).
genEnter :: GenFn (C.Definition, C.Definition)
genEnter = do
  actName <- gets fnName
  params  <- gets fnParams
  trigs   <- gets fnMaxWaits
  let act = act_ actName
      enterParams =
        [ [cparam|$ty:act_t *$id:enter_caller|]
        , [cparam|$ty:priority_t $id:enter_priority|]
        , [cparam|$ty:depth_t $id:enter_depth|]
        , [cparam|$ty:value_t *$id:argv|]
        , [cparam|$ty:value_t *$id:ret_val|]
        ]
      alloc_act = enter [cexp|sizeof($ty:act)|]
                        [cexp|$id:(step_ actName)|]
                        [cexp|$id:enter_caller|]
                        [cexp|$id:enter_priority|]
                        [cexp|$id:enter_depth|]
      get_acts = to_act (cexpr actg) actName

      initParam :: (CIdent, b) -> Int -> C.Stm
      initParam (n, _) i = [cstm|$id:acts->$id:n = $id:argv[$int:i];|]

      initTrig :: (CIdent, b) -> C.Stm
      initTrig (trigId, _) = [cstm|$id:acts->$id:trigId.act = $id:actg;|]
  return
    ( [cedecl|$ty:act_t *$id:(enter_ actName)($params:enterParams);|]
    , [cedecl|
        $ty:act_t *$id:(enter_ actName)($params:enterParams) {
          $ty:act_t *$id:actg = $exp:alloc_act;
          $ty:act *$id:acts = $exp:get_acts;

          /* Assign parameters */
          $stms:(zipWith initParam (genParams params) [0..])

          /* Set return value */
          $id:acts->$id:ret_val = $id:ret_val;

          /* Initialize triggers */
          $stms:(map initTrig $ genTrigs trigs)

          return $id:actg;
        }
      |]
    )

-- | Generate static closure for top-level function
genStaticClosure :: GenFn (C.Definition, C.Definition)
genStaticClosure = do
  actName <- gets fnName
  argc    <- length <$> gets fnParams
  let closure_name = closure_ actName
      enter_f      = [cexp|$id:(enter_ actName)|]
  return
    ( [cedecl|extern $ty:closure1_t $id:closure_name;|]
    , [cedecl|$ty:closure1_t $id:closure_name = $init:(static_closure enter_f argc);|]
    )

-- | Generate the step function for an SSM procedure.
--
-- This function just defines the function definition and switch statement that
-- wraps the statements of the procedure. The heavy lifting is performed by
-- 'genExpr'.
genStep :: GenFn (C.Definition, C.Definition)
genStep = do
  actName          <- gets fnName
  actBody          <- gets fnBody
  firstCase        <- nextCase
  (ret_expr, stms) <- genExpr actBody -- Toss away return value
  let act      = act_ actName
      get_acts = to_act (cexpr actg) actName
      do_leave = leave (cexpr actg) (csizeof act)
  return
    ( [cedecl|void $id:(step_ actName)($ty:act_t *$id:actg);|]
    , [cedecl|
        void $id:(step_ actName)($ty:act_t *$id:actg) {
          $ty:act *$id:acts = $exp:get_acts;

          switch ($id:actg->$id:act_pc) {
          case $int:firstCase:;
            $items:stms

          default:
            break;
          }
        if ($id:acts->$id:ret_val)
          *$id:acts->$id:ret_val = $exp:ret_expr;
        $id:leave_label:
          $exp:do_leave;
        }
      |]
    )

-- | Helper to generate yield point in step function.
genYield :: GenFn [C.BlockItem]
genYield = do
  next <- nextCase
  return [citems|
    $id:actg->$id:act_pc = $int:next;
    return;
    case $int:next:;
    |]

-- | Translate an SSM expression into a C expression and statements.
--
-- SSM IR is a side-effectful expression language, with two implications when
-- translating to C:
--
-- 1.  every expression has a value (even if it is an uninhabited type), so this
--    must be reflected in C; and
-- 2.  some of the side effects in SSM cannot be implemented in C using expressions
--    alone.
--
-- These two implications roughly translate to the @C.Exp@ and @[C.BlockItem]@ in
-- @genExpr@'s return type. When we translate an SSM expression @e@:
--
-- > (val, stms) <- genExpr e
--
-- @val@ represents the C expression that corresponds to the value of @e@ upon
-- evaluation, while @stms@ represents the list of preceding statements that
-- compute @val@.
--
-- A further consideration upon point 2 is that SSM expressions may yield control
-- at any point. Thus, the C expression returned by @genExpr@ must accommodate the
-- step function suspending and resuming. For instance, consider the following SSM
-- IR expression:
--
-- > (let x = 3 in x) + (wait r; 6)
--
-- The @x@ in the let-binding in the left operand cannot just be a local variable
-- in the step function, because it would be "uninitialized" by the yield in the
-- right operand:
--
-- >   // let x = 3 in x
-- >   // stms:
-- >   int x = 3;
-- >   // exp: x
-- >
-- >   // (wait r; 6)
-- >   // stms:
-- >   ssm_sensitize(r);
-- >   actg->pc = N;
-- >   return;
-- > case N:
-- >   ssm_desensitize(r);
-- >   // exp: 6
-- >
-- >   // After the return, x is no longer initialized, so the following is
-- >   // undefined behavior:
-- >   x + 6
--
-- To ensure this is cannot happen, we conservatively declare @x@ as a local
-- variable in the activation record, so that its value is preserved between
-- yields, even if this is not usually necessary. We leave it to later compiler
-- passes to optimize this.
genExpr :: I.Expr I.Type -> GenFn (C.Exp, [C.BlockItem])
genExpr (I.Var n _) = do
  Just v <- M.lookup n <$> gets fnVars
  return (v, [])
genExpr (I.Data dcon _) = do
  e <- getsDCon dconConstruct dcon
  return (e, [])
genExpr (I.Lit l ty             ) = do
  tmp <- genTmp ty
  return (tmp, [citems|$exp:tmp = $exp:(genLiteral l);|])
genExpr (I.Let [(Just n, d)] b _) = do
  (defVal, defStms) <- genExpr d
  withNewLocal (n, I.extract d) $ do
    -- Look up n because withNewLocal may have mangled its name.
    Just n' <- M.lookup n <$> gets fnVars
    let defInit = [citems|$exp:n' = $exp:defVal;|]
    (bodyVal, bodyStms) <- genExpr b
    return (bodyVal, defStms ++ defInit ++ bodyStms)
genExpr (I.Let [(Nothing, d)] b _) = do
  (_      , defStms ) <- genExpr d -- Throw away value
  (bodyVal, bodyStms) <- genExpr b
  return (bodyVal, defStms ++ bodyStms)
genExpr I.Let{}          = fail "Cannot handle mutually recursive bindings"
genExpr e@(I.App _ _ ty) = do
  let (fn, args) = second (map fst) $ I.unzipApp e
  -- args must be non-empty because a is an App
  case fn of
    -- I.Var _ _ -> do
    (I.Prim I.Dup [I.Var _ _] _) -> do
      (fnExp, fnStms) <- genExpr fn
      foldM apply (fnExp, fnStms) args
     where
      apply (f, stms) a = do
        (aVal, aStms) <- genExpr a  -- first evaluate argument
        ret           <- genTmp ty  -- allocate return value address
        yield         <- genYield   -- application might necessitate yield
        let current = [cexp|$id:actg|]
            prio    = [cexp|$exp:current->$id:act_priority|]
            depth   = [cexp|$exp:current->$id:act_depth|]
            retp    = [cexp|&$exp:ret|]
            appStms = [citems|
              $exp:(closure_apply f aVal current prio depth retp);
              if ($exp:(has_children current)) {
                $items:yield;
              }
              $exp:(drop f);
            |]
        return (ret, stms ++ aStms ++ appStms)
    (I.Data dcon dty) -> do
      (argVals, evalStms) <- unzip <$> mapM genExpr args
      onHeap              <- getsDCon dconOnHeap dcon
      unless onHeap $ do
        fail $ "Cannot handle packed fields yet, for: " ++ show dcon
      construct <- getsDCon dconConstruct dcon
      destruct  <- getsDCon dconDestruct dcon
      tmp       <- genTmp dty
      let alloc = [[citem|$exp:tmp = $exp:construct;|]]
          initField y i = [citem|$exp:(destruct i tmp) = $exp:y;|]
          initFields = zipWith initField argVals [0 ..]
      return (tmp, concat evalStms ++ alloc ++ initFields)
    _ -> fail $ "Cannot apply this expression: " ++ show fn
genExpr (I.Match s as t) = do
  -- To implement a match expression, we need to generate a C switch statement
  --
  -- which switches on the tag of the scrutinee @s@.
  -- However, since we're already using a switch statement for jumping to
  -- program counters, we cannot simply nest the switch statement, since we will
  -- risk the inner switch statement (for the match expression) shadowing the
  -- cases of the outer switch statement (for the program counters). In
  -- particular, we will be unable to yield inside of match expression arm with
  -- this naive compilation scheme.
  --
  -- So, in order to keep the C statements "flat", we use a basic block-style
  -- scheme, where the inner switch statement only jumps (using @goto@) to
  -- blocks corresponding to each arm of the match expression; this ensures that
  -- we never need to yield in the inner switch statement, thus side-stepping
  -- C's limitation. At the end of each block, we jump to a join statement that
  -- follows the blocks generated for each arm.
  (sExp, sStms) <- genExpr s
  scrut         <- genTmp $ I.extract s
  val           <- genTmp t
  joinLabel     <- freshLabel

  let
    assignScrut = [citems|$exp:scrut = $exp:sExp;|]
    tag         = adt_tag scrut -- TODO: look this up using typeScrut
    switch cases = [citems|switch ($exp:tag) { $items:cases }|]
    assignVal e = [citems|$exp:val = $exp:e;|]
    joinStm = [citems|$id:joinLabel:;|]

    {- | Generate statements for a sslang match arm.

    Produces two C blocks; the first is just the case statements inside of the
    inner switch matching on the tag, while the second is the basic block
    corresponding to the consequence of a match arm.
    -}
    genArm :: (I.Alt, I.Expr I.Type) -> GenFn ([C.BlockItem], [C.BlockItem])
    genArm (alt, arm) = do
      armLabel           <- freshLabel
      (altLabel, armBlk) <- withAltScope armLabel alt $ do
        (armExp, armStms) <- genExpr arm
        return $ armStms ++ assignVal armExp
      let armCase = [citems|$item:altLabel goto $id:armLabel;|]
      return (armCase, armBlk)

    -- | Generate the case statements for the inner switch.
    mkBlk :: CIdent -> [C.BlockItem] -> [C.BlockItem]
    mkBlk label blk =
      [citems|$id:label:;|] ++ blk ++ [citems|goto $id:joinLabel;|]

    {- | Generate the basic block for each match arm's consequence.

    This helper follows a reader monad pattern, taking a monad as an argument,
    since scope of the consequence expression is extended by the variables bound
    by the match expression's pattern.
    -}
    withAltScope
      :: CIdent
      -> I.Alt
      -> GenFn [C.BlockItem]
      -> GenFn (C.BlockItem, [C.BlockItem])
    withAltScope label (I.AltData dcon fields) m = do
      destruct <- getsDCon dconDestruct dcon
      cas      <- getsDCon dconCase dcon
      let fieldBinds =
            zipWith (\field i -> (field, destruct i scrut)) fields [0 ..]
      blk <- withBindings fieldBinds m
      return ([citem|case $exp:cas:;|], mkBlk label blk)
    withAltScope label (I.AltLit l) m = do
      blk <- m
      return ([citem|case $exp:(genLiteralRaw l):;|], mkBlk label blk)
    withAltScope label (I.AltDefault b) m = do
      blk <- withBindings [(b, scrut)] m
      addBinding b scrut
      return ([citem|default:;|], mkBlk label blk)

  (cases, blks) <- bimap concat concat . unzip <$> mapM genArm as
  return (val, sStms ++ assignScrut ++ switch cases ++ blks ++ joinStm)
genExpr I.Lambda{}      = fail "Cannot handle lambdas"
genExpr (I.Prim p es t) = genPrim p es t

-- | Generate code for SSM primitive; see 'genExpr' for extended discussion.
genPrim
  :: I.Primitive -> [I.Expr I.Type] -> I.Type -> GenFn (C.Exp, [C.BlockItem])
genPrim I.New [e] refType = do
  (val, stms) <- genExpr e
  tmp         <- genTmp refType
  return (tmp, stms ++ [citems|$exp:tmp = $exp:(new_sv val); $exp:(drop val);|])
genPrim I.Dup [e] _ = do
  (val, stms) <- genExpr e
  return (val, stms ++ [citems|$exp:(dup val);|])
genPrim I.Drop [e, r] _ = do
  (val, stms ) <- genExpr e
  (ref, stms') <- genExpr r -- NOTE: this should never really be side-effectful!
  return (val, stms ++ stms' ++ [citems|$exp:(drop ref);|])
genPrim I.Deref [a] ty = do
  (val, stms) <- genExpr a
  tmp         <- genTmp ty
  return (tmp, stms ++ [citems|$exp:tmp = $exp:(deref val); $exp:(drop val);|])
genPrim I.Assign [lhs, rhs] _ = do
  (lhsVal, lhsStms) <- genExpr lhs
  (rhsVal, rhsStms) <- genExpr rhs
  let prio = [cexp|$id:actg->$id:act_priority|]
      assignBlock = [citems|
          $items:lhsStms
          $items:rhsStms
          $exp:(assign lhsVal prio rhsVal);
          $exp:(drop rhsVal);
          $exp:(drop lhsVal);
        |]
  return (unit, assignBlock)
genPrim I.After [time, lhs, rhs] _ = do
  (timeVal, timeStms) <- genExpr time
  (lhsVal , lhsStms ) <- genExpr lhs
  (rhsVal , rhsStms ) <- genExpr rhs
  let when = [cexp|$exp:now() + $exp:(unmarshal timeVal)|]
      laterBlock = [citems|
          $items:timeStms
          $items:lhsStms
          $items:rhsStms
          $exp:(later lhsVal when rhsVal);
          $exp:(drop timeVal);
          $exp:(drop rhsVal);
          $exp:(drop lhsVal);
        |]
  return (unit, laterBlock)
genPrim I.Par procs _ = do
  let numChildren = length procs
      parArgs     = genParArgs
        numChildren
        ([cexp|$id:actg->$id:act_priority|], [cexp|$id:actg->$id:act_depth|])

      checkNewDepth = [citems|
          if ($id:actg->$id:act_depth < $exp:(depthSub numChildren))
            $exp:(throw EXHAUSTED_PRIORITY);
        |]

      -- FIXME: ideally, par expressions must all be parallel applications that
      -- don't yield/block. However, that relies on a liftPar pass that isn't
      -- implemented just yet.
      -- So, this is currently broken in that side effects inside the arguments
      -- of function calls will be evaluated sequentially, which is wrong.
      apply
        :: (I.Expr I.Type, (C.Exp, C.Exp))
        -> GenFn (C.Exp, [C.BlockItem], [C.BlockItem])
      apply (I.App fn arg ty, (prio, depth)) = do
        (fnExp , fnStms ) <- genExpr fn
        (argExp, argStms) <- genExpr arg
        ret               <- genTmp ty
        let current = [cexp|$id:actg|]
            retp = [cexp|&$exp:ret|]
            appStms = [citems|
              $exp:(closure_apply fnExp argExp current prio depth retp);
              $exp:(drop fnExp);
            |]
        return (ret, fnStms ++ argStms, appStms)
      apply (e, _) = do
        fail $ "Cannot compile par with non-application expression: " ++ show e

  (_rets, befores, activates) <- unzip3 <$> mapM apply (zip procs parArgs)
  yield                       <- genYield
  let parRetVal = unit -- TODO: return tuple of values
  return
    (parRetVal, checkNewDepth ++ concat befores ++ concat activates ++ yield)
genPrim I.Wait vars _ = do
  (varVals, varStms) <- unzip <$> mapM genExpr vars
  maxWait $ length varVals
  yield <- genYield
  let trigs = zip varVals $ map mkTrig [1 :: Int ..]
      mkTrig i = [cexp|&$exp:(acts_ $ trig_ i)|]
      sens (var, trig) = [citem|$exp:(sensitize var trig);|]
      desens (var, trig) = [citems|$exp:(desensitize trig); $exp:(drop var);|]
  return
    (unit, concat varStms ++ map sens trigs ++ yield ++ concatMap desens trigs)
genPrim I.Loop [b] _ = do
  (_, bodyStms) <- genExpr b
  return (unit, [citems|for (;;) { $items:bodyStms }|])
<<<<<<< HEAD
genPrim I.Break      []  _ = return (undef, [citems|break;|])
genPrim I.Now        [_] _ = return (marshal $ ccall now [], [])
genPrim (I.CQuote e) []  _ = return ([cexp|$exp:(EscExp e)|], [])
genPrim (I.CCall  s) es  _ = do
=======
genPrim I.Break      [] _ = return (undef, [citems|break;|])
genPrim I.Now        [] t = do
  tmp <- genTmp t
  return (tmp, [citems|$exp:tmp = $exp:(marshal $ ccall now []);|])
genPrim (I.CQuote e) [] _ = return ([cexp|$exp:(EscExp e)|], [])
genPrim (I.CCall  s) es _ = do
>>>>>>> 027826da
  (argExps, argStms) <- second concat . unzip <$> mapM genExpr es
  -- TODO: obtain return value from call
  return (unit, argStms ++ [citems|$id:s($args:argExps);|])
genPrim (I.FfiCall s) es ty = do
  (argExps, argStms) <- second concat . unzip <$> mapM genExpr es
  ret                <- genTmp ty
<<<<<<< HEAD
  return (ret, argStms ++ [citems|$exp:ret = $id:s($args:argExps);|])
genPrim (I.PrimOp op) es t = genPrimOp op es t
=======
  let doDrop arg = [citem|$exp:(drop arg);|]
  return
    ( ret
    , argStms
    ++ [citems|$exp:ret = $id:s($args:argExps);|]
    ++ map doDrop argExps
    )
genPrim (I.PrimOp op) es t = do
  (opVal, opStms) <- genPrimOp op es t
  tmp <- genTmp t
  return (tmp, opStms ++ [citems|$exp:tmp = $exp:opVal;|])
>>>>>>> 027826da
genPrim _ _ _ = fail "Unsupported Primitive or wrong number of arguments"

-- | Generate C value for SSM literal, marshalled.
genLiteral :: I.Literal -> C.Exp
genLiteral = marshal . genLiteralRaw

-- | Generate C value for SSM literal, unmarshalled.
genLiteralRaw :: I.Literal -> C.Exp
genLiteralRaw (I.LitIntegral i) = [cexp|$int:i|]
genLiteralRaw I.LitEvent        = [cexp|1|]


-- | Generate C expression for SSM primitive operation.
genPrimOp
  :: I.PrimOp -> [I.Expr I.Type] -> I.Type -> GenFn (C.Exp, [C.BlockItem])
genPrimOp I.PrimAdd [lhs, rhs] _ = do
  ((lhsVal, rhsVal), stms) <-
    first (bimap unmarshal unmarshal) <$> genBinop lhs rhs
  return (marshal [cexp|$exp:lhsVal + $exp:rhsVal|], stms)
  -- TODO: optimization:
  --  All integers are 31 bits + 1 tag bit, so zero tag bit on one argument,
  -- add together, and the result will be sum with a tag bit of 1.
  -- let val = word_to_val
  --           [cexp|$exp:(val_to_word lhsVal) + ($exp:(val_to_word rhsVal) & ~1)|]
  -- return (val, stms)
genPrimOp I.PrimSub [lhs, rhs] _ = do
  ((lhsVal, rhsVal), stms) <-
    first (bimap unmarshal unmarshal) <$> genBinop lhs rhs
  return (marshal [cexp|$exp:lhsVal - $exp:rhsVal|], stms)
genPrimOp I.PrimMul [lhs, rhs] _ = do
  ((lhsVal, rhsVal), stms) <-
    first (bimap unmarshal unmarshal) <$> genBinop lhs rhs
  return (marshal [cexp|$exp:lhsVal * $exp:rhsVal|], stms)
genPrimOp I.PrimDiv [lhs, rhs] _ = do
  ((lhsVal, rhsVal), stms) <-
    first (bimap unmarshal unmarshal) <$> genBinop lhs rhs
  return (marshal [cexp|$exp:lhsVal / $exp:rhsVal|], stms)
genPrimOp I.PrimMod [lhs, rhs] _ = do
  ((lhsVal, rhsVal), stms) <-
    first (bimap unmarshal unmarshal) <$> genBinop lhs rhs
  return (marshal [cexp|$exp:lhsVal % $exp:rhsVal|], stms)
genPrimOp I.PrimNeg [opr] _ = do
  (val, stms) <- first unmarshal <$> genExpr opr
  return (marshal [cexp|- $exp:val|], stms)
genPrimOp I.PrimBitAnd [lhs, rhs] _ = do
  ((lhsVal, rhsVal), stms) <-
    first (bimap unmarshal unmarshal) <$> genBinop lhs rhs
  return (marshal [cexp|$exp:lhsVal & $exp:rhsVal|], stms)
genPrimOp I.PrimBitOr [lhs, rhs] _ = do
  ((lhsVal, rhsVal), stms) <-
    first (bimap unmarshal unmarshal) <$> genBinop lhs rhs
  return (marshal [cexp|$exp:lhsVal | $exp:rhsVal|], stms)
genPrimOp I.PrimBitNot [opr] _ = do
  (val, stms) <- first unmarshal <$> genExpr opr
  -- TODO: optimization:
  -- all integers are 31 bits + 1 tag bit, so val XOR (~1) flips the 31 bits and
  -- keeps the tag bit 1.
  return (marshal [cexp|($exp:val ^ (~1))|], stms)
genPrimOp I.PrimEq [lhs, rhs] _ = do
  ((lhsVal, rhsVal), stms) <-
    first (bimap unmarshal unmarshal) <$> genBinop lhs rhs
  return (marshal [cexp|$exp:lhsVal == $exp:rhsVal|], stms)
genPrimOp I.PrimNeq [lhs, rhs] _ = do
  ((lhsVal, rhsVal), stms) <-
    first (bimap unmarshal unmarshal) <$> genBinop lhs rhs
  return (marshal [cexp|$exp:lhsVal != $exp:rhsVal|], stms)
genPrimOp I.PrimNot [opr] _ = do
  (val, stms) <- first unmarshal <$> genExpr opr
  return (marshal [cexp|! $exp:val|], stms)
genPrimOp I.PrimGt [lhs, rhs] _ = do
  let unmarshal' = cast_to_signed Size32 . (`shl` cint 1) . unmarshal
  ((lhsVal, rhsVal), stms) <-
    first (bimap unmarshal' unmarshal') <$> genBinop lhs rhs
  return (marshal [cexp|$exp:lhsVal > $exp:rhsVal|], stms)
genPrimOp I.PrimGe [lhs, rhs] _ = do
  let unmarshal' = cast_to_signed Size32 . (`shl` cint 1) . unmarshal
  ((lhsVal, rhsVal), stms) <-
    first (bimap unmarshal' unmarshal') <$> genBinop lhs rhs
  return (marshal [cexp|$exp:lhsVal >= $exp:rhsVal|], stms)
genPrimOp I.PrimLt [lhs, rhs] _ = do
  let unmarshal' = cast_to_signed Size32 . (`shl` cint 1) . unmarshal
  ((lhsVal, rhsVal), stms) <-
    first (bimap unmarshal' unmarshal') <$> genBinop lhs rhs
  return (marshal [cexp|$exp:lhsVal < $exp:rhsVal|], stms)
genPrimOp I.PrimLe [lhs, rhs] _ = do
  let unmarshal' = cast_to_signed Size32 . (`shl` cint 1) . unmarshal
  ((lhsVal, rhsVal), stms) <-
    first (bimap unmarshal' unmarshal') <$> genBinop lhs rhs
  return (marshal [cexp|$exp:lhsVal <= $exp:rhsVal|], stms)
genPrimOp _ _ _ = fail "Unsupported PrimOp or wrong number of arguments"

-- | Helper for sequencing across binary operations.
genBinop
  :: I.Expr I.Type -> I.Expr I.Type -> GenFn ((C.Exp, C.Exp), [C.BlockItem])
genBinop lhs rhs = do
  (lhsVal, lhsStms) <- genExpr lhs
  (rhsVal, rhsStms) <- genExpr rhs
  return ((lhsVal, rhsVal), lhsStms ++ rhsStms)

-- | Compute priority and depth arguments for a par fork of given width.
genParArgs :: Int -> (C.Exp, C.Exp) -> [(C.Exp, C.Exp)]
genParArgs width (currentPrio, currentDepth) =
  [ let p = [cexp|$exp:currentPrio + ($int:(i-1) * (1 << $exp:d))|]
        d = [cexp|$exp:currentDepth - $exp:(depthSub width)|]
    in  (p, d)
  | i <- [1 .. width]
  ]

-- | How much the depth should be decreased when par forking given width.
depthSub :: Int -> C.Exp
depthSub width = [cexp|$int:ds|]
  where ds = ceiling $ logBase (2 :: Double) $ fromIntegral width :: Int<|MERGE_RESOLUTION|>--- conflicted
+++ resolved
@@ -531,7 +531,7 @@
 genExpr (I.Data dcon _) = do
   e <- getsDCon dconConstruct dcon
   return (e, [])
-genExpr (I.Lit l ty             ) = do
+genExpr (I.Lit l ty) = do
   tmp <- genTmp ty
   return (tmp, [citems|$exp:tmp = $exp:(genLiteral l);|])
 genExpr (I.Let [(Just n, d)] b _) = do
@@ -761,29 +761,18 @@
 genPrim I.Loop [b] _ = do
   (_, bodyStms) <- genExpr b
   return (unit, [citems|for (;;) { $items:bodyStms }|])
-<<<<<<< HEAD
-genPrim I.Break      []  _ = return (undef, [citems|break;|])
-genPrim I.Now        [_] _ = return (marshal $ ccall now [], [])
-genPrim (I.CQuote e) []  _ = return ([cexp|$exp:(EscExp e)|], [])
-genPrim (I.CCall  s) es  _ = do
-=======
-genPrim I.Break      [] _ = return (undef, [citems|break;|])
-genPrim I.Now        [] t = do
+genPrim I.Break []  _ = return (undef, [citems|break;|])
+genPrim I.Now   [_] t = do
   tmp <- genTmp t
   return (tmp, [citems|$exp:tmp = $exp:(marshal $ ccall now []);|])
 genPrim (I.CQuote e) [] _ = return ([cexp|$exp:(EscExp e)|], [])
 genPrim (I.CCall  s) es _ = do
->>>>>>> 027826da
   (argExps, argStms) <- second concat . unzip <$> mapM genExpr es
   -- TODO: obtain return value from call
   return (unit, argStms ++ [citems|$id:s($args:argExps);|])
 genPrim (I.FfiCall s) es ty = do
   (argExps, argStms) <- second concat . unzip <$> mapM genExpr es
   ret                <- genTmp ty
-<<<<<<< HEAD
-  return (ret, argStms ++ [citems|$exp:ret = $id:s($args:argExps);|])
-genPrim (I.PrimOp op) es t = genPrimOp op es t
-=======
   let doDrop arg = [citem|$exp:(drop arg);|]
   return
     ( ret
@@ -793,9 +782,8 @@
     )
 genPrim (I.PrimOp op) es t = do
   (opVal, opStms) <- genPrimOp op es t
-  tmp <- genTmp t
+  tmp             <- genTmp t
   return (tmp, opStms ++ [citems|$exp:tmp = $exp:opVal;|])
->>>>>>> 027826da
 genPrim _ _ _ = fail "Unsupported Primitive or wrong number of arguments"
 
 -- | Generate C value for SSM literal, marshalled.
