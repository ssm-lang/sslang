{-# LANGUAGE DerivingVia #-}
{-# LANGUAGE OverloadedStrings #-}
{-# LANGUAGE QuasiQuotes #-}
{-# OPTIONS_GHC -Wno-unrecognised-pragmas #-}

{- | Translate SSM program to C compilation unit.

What is expected of the IR:

Well-formed: All primitive functions are applied to the right number of
arguments.

Pure par expression: All par-expressions' operands are applications that have no
side effects.

Defunctionalized: No lambdas; the only terms with an arrow type are variables
or applications.

Name mangled: All variable identifiers are unique.
-}
module Codegen.Codegen where

import           Codegen.LibSSM
import           Codegen.Typegen                ( DConInfo(..)
                                                , TConInfo(..)
                                                , TypegenInfo(..)
                                                , genTypes
                                                )

import qualified IR.IR                         as I
import qualified IR.Types                      as I

import           Language.C.Quote.GCC
import qualified Language.C.Syntax             as C

import qualified Common.Compiler               as Compiler
import           Common.Identifiers             ( fromId
                                                , fromString
                                                )
import           Control.Monad                  ( foldM
                                                , unless
                                                )
import           Control.Monad.Except           ( MonadError(..) )
import           Control.Monad.State.Lazy       ( MonadState
                                                , StateT(..)
                                                , evalStateT
                                                , gets
                                                , modify
                                                )
import           Data.Bifunctor                 ( Bifunctor(..) )
import qualified Data.Map                      as M
import           Data.Maybe                     ( mapMaybe )
import           Prelude                 hiding ( drop )

import           GHC.Stack                      ( HasCallStack )

-- | Possible, but temporarily punted for the sake of expediency.
todo :: HasCallStack => a
todo = error "Not yet implemented"

-- | Impossible without a discussion about implementation strategy.
nope :: HasCallStack => a
nope = error "Not yet supported"

-- | Hack to allow us to splice string literals into C AST
newtype EscExp = EscExp String
instance ToExp EscExp where
  toExp (EscExp e) loc = C.EscExp e loc

{- | State maintained while compiling a top-level SSM function.

The information here is populated while generating the step function, so that
should be computed first, before this information is used to generate the act
struct and enter definitions.
-}
data GenFnState = GenFnState
  { fnName     :: I.VarId               -- ^ Function name
  , fnParams   :: [(I.Binder, I.Type)]  -- ^ Function parameters
  , fnRetTy    :: I.Type                -- ^ Function return type
  , fnBody     :: I.Expr I.Type         -- ^ Function body
  , fnLocals   :: M.Map I.VarId I.Type  -- ^ Function local variables
  , fnVars     :: M.Map I.VarId C.Exp   -- ^ How to resolve variables
  , fnMaxWaits :: Int                   -- ^ Number of triggers needed
  , fnCases    :: Int                   -- ^ Yield point counter
  , fnFresh    :: Int                   -- ^ Temporary variable name counter
  , fnTypeInfo :: TypegenInfo           -- ^ (User-defined) type information
  }

{- | Translation monad for procedures, with derived typeclass instances.

We declare 'GenFn' as a newtype so that we can implement 'MonadFail' for it,
allowing us to use monadic pattern matching.
-}
newtype GenFn a = GenFn (StateT GenFnState Compiler.Pass a)
  deriving Functor via StateT GenFnState Compiler.Pass
  deriving Applicative via StateT GenFnState Compiler.Pass
  deriving Monad via StateT GenFnState Compiler.Pass
  deriving MonadFail via StateT GenFnState Compiler.Pass
  deriving (MonadError Compiler.Error) via StateT GenFnState Compiler.Pass
  deriving (MonadState GenFnState) via StateT GenFnState Compiler.Pass
  deriving (Compiler.MonadWriter [Compiler.Warning]) via StateT GenFnState Compiler.Pass

-- | Run a 'GenFn' computation on a procedure.
runGenFn
  :: I.VarId              -- ^ Name of procedure
  -> [(I.Binder, I.Type)] -- ^ Names and types of parameters to procedure
  -> I.Type               -- ^ Name and type of return parameter of procedure
  -> I.Expr I.Type        -- ^ Body of procedure
  -> TypegenInfo          -- ^ Type information
  -> [(I.VarId, I.Type)]  -- ^ Other global identifiers
  -> GenFn a              -- ^ Translation monad to run
  -> Compiler.Pass a      -- ^ Pass on errors to caller
runGenFn name params ret body typeInfo globals (GenFn tra) =
  evalStateT tra $ GenFnState
    { fnName     = name
    , fnParams   = params
    , fnRetTy    = ret
    , fnBody     = body
    , fnLocals   = M.empty
    , fnVars     = M.fromList
                   $  mapMaybe (fmap resolveParam . fst) params
                   ++ map genGlobal globals
    , fnTypeInfo = typeInfo
    , fnMaxWaits = 0
    , fnCases    = 0
    , fnFresh    = 0
    }
 where
  resolveParam :: I.VarId -> (I.VarId, C.Exp)
  resolveParam v = (v, acts_ $ fromId v)

  genGlobal :: (I.VarId, I.Type) -> (I.VarId, C.Exp)
  genGlobal (v, I.Arrow _ _) = (v, static_value $ closure_ v)
  genGlobal _                = todo

-- | Lookup some information associated with a type constructor.
getsTCon :: (TConInfo -> a) -> I.TConId -> GenFn a
getsTCon f i = do
  Just a <- fmap f . (`tconInfo` i) <$> gets fnTypeInfo
  return a

-- | Lookup some information associated with a data constructor.
getsDCon :: (DConInfo -> a) -> I.DConId -> GenFn a
getsDCon f i = do
  Just a <- fmap f . (`dconInfo` i) <$> gets fnTypeInfo
  return a

-- | Read and increment the number of cases in a procedure, i.e., @fnCases++@.
nextCase :: GenFn Int
nextCase = do
  n <- gets fnCases
  modify $ \st -> st { fnCases = n + 1 }
  return n

-- | Obtain fresh integer in the 'GenFn' monad
getFresh :: GenFn Int
getFresh = do
  n <- gets fnFresh
  modify $ \st -> st { fnFresh = n + 1 }
  return n

-- | Bind a variable to a C expression.
addBinding :: I.Binder -> C.Exp -> GenFn ()
addBinding (Just v) e =
  modify $ \st -> st { fnVars = M.insert v e $ fnVars st }
addBinding Nothing _ = return ()

-- | Register a new local variable, to be declared in activation record.
addLocal :: I.VarId -> I.Type -> GenFn I.VarId
addLocal v t = do
  fnl <- gets fnLocals
  v'  <- if v `M.member` fnl
    then do
      ctr <- getFresh
      return $ v <> fromString (show ctr)
    else return v
  modify $ \st -> st { fnLocals = M.insert v' t fnl }
  return v'

-- | Bind a variable to a C expression only while computing the given monad.
withBindings :: [(I.Binder, C.Exp)] -> GenFn a -> GenFn a
withBindings bs m = do
  fnv <- gets fnVars
  mapM_ (uncurry addBinding) bs
  a <- m
  modify $ \st -> st { fnVars = fnv }
  return a

-- | Register a local variable and bind its C expression during a monad.
withNewLocal :: (I.VarId, I.Type) -> GenFn a -> GenFn a
withNewLocal (v, t) m = do
  v' <- addLocal v t
  withBindings [(Just v, acts_ $ fromId v')] m

-- | Register number of wait statements track of number of triggers needed.
maxWait :: Int -> GenFn ()
maxWait n = modify $ \st -> st { fnMaxWaits = n `max` fnMaxWaits st }

-- | Generate a fresh label.
freshLabel :: GenFn CIdent
freshLabel = fromId . label_ <$> getFresh

-- | Generate anonymous local variable in activation record for storage.
genTmp :: I.Type -> GenFn C.Exp
genTmp ty = do
  v  <- fromId . tmp_ <$> getFresh
  v' <- addLocal v ty
  return $ acts_ $ fromId v'

-- | Translate a list of SSM parameters to C parameters.
genParams :: [(I.Binder, I.Type)] -> [(CIdent, C.Type)]
genParams = zipWith genArg [0 ..]
  where genArg i = bimap (maybe (arg_ i) fromId) (const value_t)

-- | Translate a list of SSM local declarations to C declarations.
genLocals :: [(I.VarId, I.Type)] -> [(CIdent, C.Type)]
genLocals = map $ bimap fromId (const value_t)

-- | Generate declarations for @numTrigs@ triggers.
genTrigs :: Int -> [(CIdent, C.Type)]
genTrigs numTrigs = zip (map trig_ [1 .. numTrigs]) (repeat trigger_t)

-- | The constant unit value, the singleton inhabitant of the type Unit.
unit :: C.Exp
unit = marshal [cexp|0|]

-- | Fake undefined value used for expressions of type Void.
undef :: C.Exp
undef = marshal [cexp|0xdeadbeef|]

{-------- Compilation --------}

-- | Generate a C compilation from an SSM program.
--
-- Each top-level function in a program is turned into three components:
--
-- 1. a struct (the activation record);
-- 2. an initialization function (the enter function); and
-- 3. a step function, which corresponds to the actual procedure body.
--
-- Items 2 and 3 include both declarations and definitions.
genProgram :: I.Program I.Type -> Compiler.Pass [C.Definition]
genProgram p = do
  (tdefs , tinfo ) <- genTypes $ I.typeDefs p
  (cdecls, cdefns) <- cUnpack <$> mapM (genTop tinfo) (I.programDefs p)
  externs          <- mapM genExtern $ I.externDecls p
  return
    $  includes
    ++ tdefs
    ++ externs
    ++ cescs
    ++ cdecls
    ++ cdefns
    ++ genInitProgram (I.programEntry p)
 where
  genTop
    :: TypegenInfo
    -> (I.VarId, I.Expr I.Type)
    -> Compiler.Pass ([C.Definition], [C.Definition])
  genTop tinfo (name, l@(I.Lambda _ _ ty)) =
    runGenFn (fromId name) (zip argIds argTys) retTy body tinfo tops $ do
      (stepDecl   , stepDefn   ) <- genStep
      (enterDecl  , enterDefn  ) <- genEnter
      (closureDecl, closureDefn) <- genStaticClosure
      structDefn                 <- genStruct
      return
        ( [structDefn, enterDecl, closureDecl, stepDecl]
        , [enterDefn, closureDefn, stepDefn]
        )
   where
    tops            = map (second I.extract) $ I.programDefs p
    (argIds, body ) = I.unfoldLambda l
    (argTys, retTy) = I.unfoldArrow ty
  genTop _ (_, I.Lit _ _) = todo
  genTop _ (_, _        ) = nope

  cUnpack = bimap concat concat . unzip
  cescs   = [cunit|$esc:(I.cDefs p)|]

-- | Include statements in the generated C file.
includes :: [C.Definition]
includes = [cunit|
$esc:("#include \"ssm.h\"")
typedef char unit;
|]

-- | Setup the entry point of the program.
genInitProgram :: I.VarId -> [C.Definition]
genInitProgram = const []
-- genInitProgram entry = [cunit|
--     $ty:act_t *$id:stdout_handler_enter($ty:act_t *parent,
--                                         $ty:priority_t priority,
--                                         $ty:depth_t depth,
--                                         $ty:value_t *argv,
--                                         $ty:value_t *ret);
--
--     void $id:stdin_handler_spawn($ty:sv_t *ssm_stdin);
--     void $id:stdin_handler_kill(void);
--
--     void $id:program_init(void) {
--       $ty:value_t ssm_stdin = $exp:std_sv;
--       $ty:value_t ssm_stdout = $exp:std_sv;
--
--       $ty:value_t std_argv[2] = { ssm_stdin, ssm_stdout };
--
--       $exp:(activate enter_stdout);
--       $exp:(activate enter_entry);
--
--       $id:stdin_handler_spawn($exp:(to_sv $ cexpr "ssm_stdin"));
--     }
--
--     void $id:program_exit(void) {
--       $id:stdin_handler_kill();
--     }
--   |]
--  where
--   std_sv                    = new_sv $ marshal [cexp|0|]
--
--   parArgs                   = genParArgs 2 (root_priority, root_depth)
--   (stdoutPrio, stdoutDepth) = head parArgs
--   (entryPrio , entryDepth ) = parArgs !! 1
--   enter_stdout = [cexp|$id:stdout_handler_enter(&$exp:top_parent,
--                                                 $exp:stdoutPrio,
--                                                 $exp:stdoutDepth,
--                                                 &ssm_stdout,
--                                                 NULL)|]
--
--   enter_entry = [cexp|$id:(enter_ entry)(&$exp:top_parent,
--                                          $exp:entryPrio,
--                                          $exp:entryDepth,
--                                          std_argv,
--                                          NULL)|]

genExtern :: (I.VarId, I.Type) -> Compiler.Pass C.Definition
genExtern (v, t) = return [cedecl|
    extern $ty:value_t $id:v($params:xparams);
  |]
 where
  argNum  = length $ fst $ I.unfoldArrow t
  xparams = replicate argNum [cparam|$ty:value_t|]

-- | Generate struct definition for an SSM procedure.
--
-- This is where local variables, triggers, and parameter values are stored.
genStruct :: GenFn C.Definition
genStruct = do
  name   <- gets fnName
  params <- gets fnParams
  -- retTy  <- gets fnRetTy
  locs   <- M.toList <$> gets fnLocals
  trigs  <- gets fnMaxWaits

  return [cedecl|
    typedef struct {
      $ty:act_t $id:act_member;

      $sdecls:(map structField $ genParams params)
      $ty:value_t *$id:ret_val;
      $sdecls:(map structField $ genLocals locs)
      $sdecls:(map structField $ genTrigs trigs)

    } $id:(act_typename name);
  |]
 where
  structField :: (CIdent, C.Type) -> C.FieldGroup
  structField (n, t) = [csdecl|$ty:t $id:n;|]

-- | Generate the enter function for an SSM procedure and its signature.
--
-- Its struct is allocated and initialized (partially; local variables' values are
-- left uninitialized).
genEnter :: GenFn (C.Definition, C.Definition)
genEnter = do
  actName <- gets fnName
  params  <- gets fnParams
  trigs   <- gets fnMaxWaits
  let act = act_ actName
      enterParams =
        [ [cparam|$ty:act_t *$id:enter_caller|]
        , [cparam|$ty:priority_t $id:enter_priority|]
        , [cparam|$ty:depth_t $id:enter_depth|]
        , [cparam|$ty:value_t *$id:argv|]
        , [cparam|$ty:value_t *$id:ret_val|]
        ]
      alloc_act = enter [cexp|sizeof($ty:act)|]
                        [cexp|$id:(step_ actName)|]
                        [cexp|$id:enter_caller|]
                        [cexp|$id:enter_priority|]
                        [cexp|$id:enter_depth|]
      get_acts = to_act (cexpr actg) actName

      initParam :: (CIdent, b) -> Int -> C.Stm
      initParam (n, _) i = [cstm|$id:acts->$id:n = $id:argv[$int:i];|]

      initTrig :: (CIdent, b) -> C.Stm
      initTrig (trigId, _) = [cstm|$id:acts->$id:trigId.act = $id:actg;|]
  return
    ( [cedecl|$ty:act_t *$id:(enter_ actName)($params:enterParams);|]
    , [cedecl|
        $ty:act_t *$id:(enter_ actName)($params:enterParams) {
          $ty:act_t *$id:actg = $exp:alloc_act;
          $ty:act *$id:acts = $exp:get_acts;

          /* Assign parameters */
          $stms:(zipWith initParam (genParams params) [0..])

          /* Set return value */
          $id:acts->$id:ret_val = $id:ret_val;

          /* Initialize triggers */
          $stms:(map initTrig $ genTrigs trigs)

          return $id:actg;
        }
      |]
    )

-- | Generate static closure for top-level function
genStaticClosure :: GenFn (C.Definition, C.Definition)
genStaticClosure = do
  actName <- gets fnName
  argc    <- length <$> gets fnParams
  let closure_name = closure_ actName
      enter_f      = [cexp|$id:(enter_ actName)|]
  return
    ( [cedecl|extern $ty:closure1_t $id:closure_name;|]
    , [cedecl|$ty:closure1_t $id:closure_name = $init:(static_closure enter_f argc);|]
    )

-- | Generate the step function for an SSM procedure.
--
-- This function just defines the function definition and switch statement that
-- wraps the statements of the procedure. The heavy lifting is performed by
-- 'genExpr'.
genStep :: GenFn (C.Definition, C.Definition)
genStep = do
  actName          <- gets fnName
  actBody          <- gets fnBody
  firstCase        <- nextCase
  (ret_expr, stms) <- genExpr actBody -- Toss away return value
  let act      = act_ actName
      get_acts = to_act (cexpr actg) actName
      do_leave = leave (cexpr actg) (csizeof act)
  return
    ( [cedecl|void $id:(step_ actName)($ty:act_t *$id:actg);|]
    , [cedecl|
        void $id:(step_ actName)($ty:act_t *$id:actg) {
          $ty:act *$id:acts = $exp:get_acts;

          switch ($id:actg->$id:act_pc) {
          case $int:firstCase:;
            $items:stms

          default:
            break;
          }
        if ($id:acts->$id:ret_val)
          *$id:acts->$id:ret_val = $exp:ret_expr;
        $id:leave_label:
          $exp:do_leave;
        }
      |]
    )

-- | Helper to generate yield point in step function.
genYield :: GenFn [C.BlockItem]
genYield = do
  next <- nextCase
  return [citems|
    $id:actg->$id:act_pc = $int:next;
    return;
    case $int:next:;
    |]

-- | Translate an SSM expression into a C expression and statements.
--
-- SSM IR is a side-effectful expression language, with two implications when
-- translating to C:
--
-- 1.  every expression has a value (even if it is an uninhabited type), so this
--    must be reflected in C; and
-- 2.  some of the side effects in SSM cannot be implemented in C using expressions
--    alone.
--
-- These two implications roughly translate to the @C.Exp@ and @[C.BlockItem]@ in
-- @genExpr@'s return type. When we translate an SSM expression @e@:
--
-- > (val, stms) <- genExpr e
--
-- @val@ represents the C expression that corresponds to the value of @e@ upon
-- evaluation, while @stms@ represents the list of preceding statements that
-- compute @val@.
--
-- A further consideration upon point 2 is that SSM expressions may yield control
-- at any point. Thus, the C expression returned by @genExpr@ must accommodate the
-- step function suspending and resuming. For instance, consider the following SSM
-- IR expression:
--
-- > (let x = 3 in x) + (wait r; 6)
--
-- The @x@ in the let-binding in the left operand cannot just be a local variable
-- in the step function, because it would be "uninitialized" by the yield in the
-- right operand:
--
-- >   // let x = 3 in x
-- >   // stms:
-- >   int x = 3;
-- >   // exp: x
-- >
-- >   // (wait r; 6)
-- >   // stms:
-- >   ssm_sensitize(r);
-- >   actg->pc = N;
-- >   return;
-- > case N:
-- >   ssm_desensitize(r);
-- >   // exp: 6
-- >
-- >   // After the return, x is no longer initialized, so the following is
-- >   // undefined behavior:
-- >   x + 6
--
-- To ensure this is cannot happen, we conservatively declare @x@ as a local
-- variable in the activation record, so that its value is preserved between
-- yields, even if this is not usually necessary. We leave it to later compiler
-- passes to optimize this.
genExpr :: I.Expr I.Type -> GenFn (C.Exp, [C.BlockItem])
genExpr (I.Var n _) = do
  mv <- M.lookup n <$> gets fnVars
  v  <- maybe err return mv
  return (v, [])
 where
  err = Compiler.unexpected $ "Codegen: Could not find I.Var named " <> show n
genExpr (I.Data dcon _) = do
  e <- getsDCon dconConstruct dcon
  return (e, [])
genExpr (I.Lit l ty) = do
  tmp <- genTmp ty
  return (tmp, [citems|$exp:tmp = $exp:(genLiteral l);|])
genExpr (I.Let [(Just n, d)] b _) = do
  (defVal, defStms) <- genExpr d
  withNewLocal (n, I.extract d) $ do
    -- Look up n because withNewLocal may have mangled its name.
    Just n' <- M.lookup n <$> gets fnVars
    let defInit = [citems|$exp:n' = $exp:defVal;|]
    (bodyVal, bodyStms) <- genExpr b
    return (bodyVal, defStms ++ defInit ++ bodyStms)
genExpr (I.Let [(Nothing, d)] b _) = do
  (_      , defStms ) <- genExpr d -- Throw away value
  (bodyVal, bodyStms) <- genExpr b
  return (bodyVal, defStms ++ bodyStms)
genExpr I.Let{}          = fail "Cannot handle mutually recursive bindings"
genExpr e@(I.App _ _ ty) = do
  let (fn, args) = second (map fst) $ I.unfoldApp e
  -- args must be non-empty because a is an App
  case fn of
    -- I.Var _ _ -> do
    (I.Prim I.Dup [I.Var _ _] _) -> do
      (fnExp, fnStms) <- genExpr fn
      foldM apply (fnExp, fnStms) args
     where
      apply (f, stms) a = do
        (aVal, aStms) <- genExpr a  -- first evaluate argument
        ret           <- genTmp ty  -- allocate return value address
        yield         <- genYield   -- application might necessitate yield
        let current = [cexp|$id:actg|]
            prio    = [cexp|$exp:current->$id:act_priority|]
            depth   = [cexp|$exp:current->$id:act_depth|]
            retp    = [cexp|&$exp:ret|]
            appStms = [citems|
              $exp:(closure_apply f aVal current prio depth retp);
              if ($exp:(has_children current)) {
                $items:yield;
              }
              $exp:(drop f);
            |]
        return (ret, stms ++ aStms ++ appStms)
    (I.Data dcon dty) -> do
      (argVals, evalStms) <- unzip <$> mapM genExpr args
      onHeap              <- getsDCon dconOnHeap dcon
      unless onHeap $ do
        fail $ "Cannot handle packed fields yet, for: " ++ show dcon
      construct <- getsDCon dconConstruct dcon
      destruct  <- getsDCon dconDestruct dcon
      tmp       <- genTmp dty
      let alloc = [[citem|$exp:tmp = $exp:construct;|]]
          initField y i = [citem|$exp:(destruct i tmp) = $exp:y;|]
          initFields = zipWith initField argVals [0 ..]
      return (tmp, concat evalStms ++ alloc ++ initFields)
    _ -> fail $ "Cannot apply this expression: " ++ show fn
genExpr (I.Match s as t) = do
  -- To implement a match expression, we need to generate a C switch statement
  --
  -- which switches on the tag of the scrutinee @s@.
  -- However, since we're already using a switch statement for jumping to
  -- program counters, we cannot simply nest the switch statement, since we will
  -- risk the inner switch statement (for the match expression) shadowing the
  -- cases of the outer switch statement (for the program counters). In
  -- particular, we will be unable to yield inside of match expression arm with
  -- this naive compilation scheme.
  --
  -- So, in order to keep the C statements "flat", we use a basic block-style
  -- scheme, where the inner switch statement only jumps (using @goto@) to
  -- blocks corresponding to each arm of the match expression; this ensures that
  -- we never need to yield in the inner switch statement, thus side-stepping
  -- C's limitation. At the end of each block, we jump to a join statement that
  -- follows the blocks generated for each arm.
  (sExp, sStms) <- genExpr s
  scrut         <- genTmp $ I.extract s
  val           <- genTmp t
  joinLabel     <- freshLabel

  let
    assignScrut = [citems|$exp:scrut = $exp:sExp;|]
    tag         = adt_tag scrut -- TODO: look this up using typeScrut
    switch cases = [citems|switch ($exp:tag) { $items:cases }|]
    assignVal e = [citems|$exp:val = $exp:e;|]
    joinStm = [citems|$id:joinLabel:;|]

    {- | Generate statements for a sslang match arm.

    Produces two C blocks; the first is just the case statements inside of the
    inner switch matching on the tag, while the second is the basic block
    corresponding to the consequence of a match arm.
    -}
    genArm :: (I.Alt, I.Expr I.Type) -> GenFn ([C.BlockItem], [C.BlockItem])
    genArm (alt, arm) = do
      armLabel           <- freshLabel
      (altLabel, armBlk) <- withAltScope armLabel alt $ do
        (armExp, armStms) <- genExpr arm
        return $ armStms ++ assignVal armExp
      let armCase = [citems|$item:altLabel goto $id:armLabel;|]
      return (armCase, armBlk)

    -- | Generate the case statements for the inner switch.
    mkBlk :: CIdent -> [C.BlockItem] -> [C.BlockItem]
    mkBlk label blk =
      [citems|$id:label:;|] ++ blk ++ [citems|goto $id:joinLabel;|]

    {- | Generate the basic block for each match arm's consequence.

    This helper follows a reader monad pattern, taking a monad as an argument,
    since scope of the consequence expression is extended by the variables bound
    by the match expression's pattern.
    -}
    withAltScope
      :: CIdent
      -> I.Alt
      -> GenFn [C.BlockItem]
      -> GenFn (C.BlockItem, [C.BlockItem])
    withAltScope label (I.AltData dcon fields) m = do
      destruct <- getsDCon dconDestruct dcon
      cas      <- getsDCon dconCase dcon
      let fieldBinds = zipWith
            (\field i -> (I.getAltDefault field, destruct i scrut))
            fields
            [0 ..]
      blk <- withBindings fieldBinds m
      return ([citem|case $exp:cas:;|], mkBlk label blk)
    withAltScope label (I.AltLit l) m = do
      blk <- m
      return ([citem|case $exp:(genLiteralRaw l):;|], mkBlk label blk)
    withAltScope label (I.AltBinder b) m = do
      blk <- withBindings [(b, scrut)] m
      addBinding b scrut
      return ([citem|default:;|], mkBlk label blk)

  (cases, blks) <- bimap concat concat . unzip <$> mapM genArm as
  return (val, sStms ++ assignScrut ++ switch cases ++ blks ++ joinStm)
<<<<<<< HEAD
genExpr I.Lambda{}      = fail "Cannot handle lambdas"
genExpr (I.Prim p es t) = genPrim p es t
genExpr (I.NoExpr _) = genExpr (I.Lit (I.LitIntegral 0) I.I32)
  -- fail "how to gen a noexpr?" -- TODO
=======
genExpr I.Lambda{}        = fail "Cannot handle lambdas"
genExpr (I.Prim p es t  ) = genPrim p es t
genExpr (I.Exception _ t) = do
  tmp <- genTmp t
  return (tmp, [citems|$exp:(throw INTERNAL_ERROR);|]) -- unit instead of temp?
>>>>>>> c4924a17

-- | Generate code for SSM primitive; see 'genExpr' for extended discussion.
genPrim
  :: I.Primitive -> [I.Expr I.Type] -> I.Type -> GenFn (C.Exp, [C.BlockItem])
genPrim I.New [e] refType = do
  (val, stms) <- genExpr e
  tmp         <- genTmp refType
  return (tmp, stms ++ [citems|$exp:tmp = $exp:(new_sv val); $exp:(drop val);|])
genPrim I.Dup [e] _ = do
  (val, stms) <- genExpr e
  return (val, stms ++ [citems|$exp:(dup val);|])
genPrim I.Drop [e, r] _ = do
  (val, stms ) <- genExpr e
  (ref, stms') <- genExpr r -- NOTE: this should never really be side-effectful!
  return (val, stms ++ stms' ++ [citems|$exp:(drop ref);|])
genPrim I.Deref [a] ty = do
  (val, stms) <- genExpr a
  tmp         <- genTmp ty
  return (tmp, stms ++ [citems|$exp:tmp = $exp:(deref val); $exp:(drop val);|])
genPrim I.Assign [lhs, rhs] _ = do
  (lhsVal, lhsStms) <- genExpr lhs
  (rhsVal, rhsStms) <- genExpr rhs
  let prio = [cexp|$id:actg->$id:act_priority|]
      assignBlock = [citems|
          $items:lhsStms
          $items:rhsStms
          $exp:(assign lhsVal prio rhsVal);
          $exp:(drop rhsVal);
          $exp:(drop lhsVal);
        |]
  return (unit, assignBlock)
genPrim I.After [time, lhs, rhs] _ = do
  (timeVal, timeStms) <- genExpr time
  (lhsVal , lhsStms ) <- genExpr lhs
  (rhsVal , rhsStms ) <- genExpr rhs
  let when = [cexp|$exp:now() + $exp:(unmarshal timeVal)|]
      laterBlock = [citems|
          $items:timeStms
          $items:lhsStms
          $items:rhsStms
          $exp:(later lhsVal when rhsVal);
          $exp:(drop timeVal);
          $exp:(drop rhsVal);
          $exp:(drop lhsVal);
        |]
  return (unit, laterBlock)
genPrim I.Par procs _ = do
  let numChildren = length procs
      parArgs     = genParArgs
        numChildren
        ([cexp|$id:actg->$id:act_priority|], [cexp|$id:actg->$id:act_depth|])

      checkNewDepth = [citems|
          if ($id:actg->$id:act_depth < $exp:(depthSub numChildren))
            $exp:(throw EXHAUSTED_PRIORITY);
        |]

      -- FIXME: ideally, par expressions must all be parallel applications that
      -- don't yield/block. However, that relies on a liftPar pass that isn't
      -- implemented just yet.
      -- So, this is currently broken in that side effects inside the arguments
      -- of function calls will be evaluated sequentially, which is wrong.
      apply
        :: (I.Expr I.Type, (C.Exp, C.Exp))
        -> GenFn (C.Exp, [C.BlockItem], [C.BlockItem])
      apply (I.App fn arg ty, (prio, depth)) = do
        (fnExp , fnStms ) <- genExpr fn
        (argExp, argStms) <- genExpr arg
        ret               <- genTmp ty
        let current = [cexp|$id:actg|]
            retp = [cexp|&$exp:ret|]
            appStms = [citems|
              $exp:(closure_apply fnExp argExp current prio depth retp);
              $exp:(drop fnExp);
            |]
        return (ret, fnStms ++ argStms, appStms)
      apply (e, _) = do
        fail $ "Cannot compile par with non-application expression: " ++ show e

  (_rets, befores, activates) <- unzip3 <$> mapM apply (zip procs parArgs)
  yield                       <- genYield
  let parRetVal = unit -- TODO: return tuple of values
  return
    (parRetVal, checkNewDepth ++ concat befores ++ concat activates ++ yield)
genPrim I.Wait vars _ = do
  (varVals, varStms) <- unzip <$> mapM genExpr vars
  maxWait $ length varVals
  yield <- genYield
  let trigs = zip varVals $ map mkTrig [1 :: Int ..]
      mkTrig i = [cexp|&$exp:(acts_ $ trig_ i)|]
      sens (var, trig) = [citem|$exp:(sensitize var trig);|]
      desens (var, trig) = [citems|$exp:(desensitize trig); $exp:(drop var);|]
  return
    (unit, concat varStms ++ map sens trigs ++ yield ++ concatMap desens trigs)
genPrim I.Loop [b] _ = do
  (_, bodyStms) <- genExpr b
  return (unit, [citems|for (;;) { $items:bodyStms }|])
genPrim I.Break []  _ = return (undef, [citems|break;|])
genPrim I.Now   [_] t = do
  tmp <- genTmp t
  return (tmp, [citems|$exp:tmp = $exp:(marshal $ ccall now []);|])
genPrim (I.CQuote e) [] _ = return ([cexp|$exp:(EscExp e)|], [])
genPrim (I.CCall  s) es _ = do
  (argExps, argStms) <- second concat . unzip <$> mapM genExpr es
  -- TODO: obtain return value from call
  return (unit, argStms ++ [citems|$id:s($args:argExps);|])
genPrim (I.FfiCall s) es ty = do
  (argExps, argStms) <- second concat . unzip <$> mapM genExpr es
  ret                <- genTmp ty
  let doDrop arg = [citem|$exp:(drop arg);|]
  return
    ( ret
    , argStms
    ++ [citems|$exp:ret = $id:s($args:argExps);|]
    ++ map doDrop argExps
    )
genPrim (I.PrimOp op) es t = do
  (opVal, opStms) <- genPrimOp op es t
  tmp             <- genTmp t
  return (tmp, opStms ++ [citems|$exp:tmp = $exp:opVal;|])
genPrim _ _ _ = fail "Unsupported Primitive or wrong number of arguments"

-- | Generate C value for SSM literal, marshalled.
genLiteral :: I.Literal -> C.Exp
genLiteral = marshal . genLiteralRaw

-- | Generate C value for SSM literal, unmarshalled.
genLiteralRaw :: I.Literal -> C.Exp
genLiteralRaw (I.LitIntegral i) = [cexp|$int:i|]
genLiteralRaw I.LitEvent        = [cexp|1|]


-- | Generate C expression for SSM primitive operation.
genPrimOp
  :: I.PrimOp -> [I.Expr I.Type] -> I.Type -> GenFn (C.Exp, [C.BlockItem])
genPrimOp I.PrimAdd [lhs, rhs] _ = do
  ((lhsVal, rhsVal), stms) <-
    first (bimap unmarshal unmarshal) <$> genBinop lhs rhs
  return (marshal [cexp|$exp:lhsVal + $exp:rhsVal|], stms)
  -- TODO: optimization:
  --  All integers are 31 bits + 1 tag bit, so zero tag bit on one argument,
  -- add together, and the result will be sum with a tag bit of 1.
  -- let val = word_to_val
  --           [cexp|$exp:(val_to_word lhsVal) + ($exp:(val_to_word rhsVal) & ~1)|]
  -- return (val, stms)
genPrimOp I.PrimSub [lhs, rhs] _ = do
  ((lhsVal, rhsVal), stms) <-
    first (bimap unmarshal unmarshal) <$> genBinop lhs rhs
  return (marshal [cexp|$exp:lhsVal - $exp:rhsVal|], stms)
genPrimOp I.PrimMul [lhs, rhs] _ = do
  ((lhsVal, rhsVal), stms) <-
    first (bimap unmarshal unmarshal) <$> genBinop lhs rhs
  return (marshal [cexp|$exp:lhsVal * $exp:rhsVal|], stms)
genPrimOp I.PrimDiv [lhs, rhs] _ = do
  ((lhsVal, rhsVal), stms) <-
    first (bimap unmarshal unmarshal) <$> genBinop lhs rhs
  return (marshal [cexp|$exp:lhsVal / $exp:rhsVal|], stms)
genPrimOp I.PrimMod [lhs, rhs] _ = do
  ((lhsVal, rhsVal), stms) <-
    first (bimap unmarshal unmarshal) <$> genBinop lhs rhs
  return (marshal [cexp|$exp:lhsVal % $exp:rhsVal|], stms)
genPrimOp I.PrimNeg [opr] _ = do
  (val, stms) <- first unmarshal <$> genExpr opr
  return (marshal [cexp|- $exp:val|], stms)
genPrimOp I.PrimBitAnd [lhs, rhs] _ = do
  ((lhsVal, rhsVal), stms) <-
    first (bimap unmarshal unmarshal) <$> genBinop lhs rhs
  return (marshal [cexp|$exp:lhsVal & $exp:rhsVal|], stms)
genPrimOp I.PrimBitOr [lhs, rhs] _ = do
  ((lhsVal, rhsVal), stms) <-
    first (bimap unmarshal unmarshal) <$> genBinop lhs rhs
  return (marshal [cexp|$exp:lhsVal | $exp:rhsVal|], stms)
genPrimOp I.PrimBitNot [opr] _ = do
  (val, stms) <- first unmarshal <$> genExpr opr
  -- TODO: optimization:
  -- all integers are 31 bits + 1 tag bit, so val XOR (~1) flips the 31 bits and
  -- keeps the tag bit 1.
  return (marshal [cexp|($exp:val ^ (~1))|], stms)
genPrimOp I.PrimEq [lhs, rhs] _ = do
  ((lhsVal, rhsVal), stms) <-
    first (bimap unmarshal unmarshal) <$> genBinop lhs rhs
  return (marshal [cexp|$exp:lhsVal == $exp:rhsVal|], stms)
genPrimOp I.PrimNeq [lhs, rhs] _ = do
  ((lhsVal, rhsVal), stms) <-
    first (bimap unmarshal unmarshal) <$> genBinop lhs rhs
  return (marshal [cexp|$exp:lhsVal != $exp:rhsVal|], stms)
genPrimOp I.PrimNot [opr] _ = do
  (val, stms) <- first unmarshal <$> genExpr opr
  return (marshal [cexp|! $exp:val|], stms)
genPrimOp I.PrimGt [lhs, rhs] _ = do
  let unmarshal' = cast_to_signed Size32 . (`shl` cint 1) . unmarshal
  ((lhsVal, rhsVal), stms) <-
    first (bimap unmarshal' unmarshal') <$> genBinop lhs rhs
  return (marshal [cexp|$exp:lhsVal > $exp:rhsVal|], stms)
genPrimOp I.PrimGe [lhs, rhs] _ = do
  let unmarshal' = cast_to_signed Size32 . (`shl` cint 1) . unmarshal
  ((lhsVal, rhsVal), stms) <-
    first (bimap unmarshal' unmarshal') <$> genBinop lhs rhs
  return (marshal [cexp|$exp:lhsVal >= $exp:rhsVal|], stms)
genPrimOp I.PrimLt [lhs, rhs] _ = do
  let unmarshal' = cast_to_signed Size32 . (`shl` cint 1) . unmarshal
  ((lhsVal, rhsVal), stms) <-
    first (bimap unmarshal' unmarshal') <$> genBinop lhs rhs
  return (marshal [cexp|$exp:lhsVal < $exp:rhsVal|], stms)
genPrimOp I.PrimLe [lhs, rhs] _ = do
  let unmarshal' = cast_to_signed Size32 . (`shl` cint 1) . unmarshal
  ((lhsVal, rhsVal), stms) <-
    first (bimap unmarshal' unmarshal') <$> genBinop lhs rhs
  return (marshal [cexp|$exp:lhsVal <= $exp:rhsVal|], stms)
genPrimOp _ _ _ = fail "Unsupported PrimOp or wrong number of arguments"

-- | Helper for sequencing across binary operations.
genBinop
  :: I.Expr I.Type -> I.Expr I.Type -> GenFn ((C.Exp, C.Exp), [C.BlockItem])
genBinop lhs rhs = do
  (lhsVal, lhsStms) <- genExpr lhs
  (rhsVal, rhsStms) <- genExpr rhs
  return ((lhsVal, rhsVal), lhsStms ++ rhsStms)

-- | Compute priority and depth arguments for a par fork of given width.
genParArgs :: Int -> (C.Exp, C.Exp) -> [(C.Exp, C.Exp)]
genParArgs width (currentPrio, currentDepth) =
  [ let p = [cexp|$exp:currentPrio + ($int:(i-1) * (1 << $exp:d))|]
        d = [cexp|$exp:currentDepth - $exp:(depthSub width)|]
    in  (p, d)
  | i <- [1 .. width]
  ]

-- | How much the depth should be decreased when par forking given width.
depthSub :: Int -> C.Exp
depthSub width = [cexp|$int:ds|]
  where ds = ceiling $ logBase (2 :: Double) $ fromIntegral width :: Int<|MERGE_RESOLUTION|>--- conflicted
+++ resolved
@@ -667,18 +667,11 @@
 
   (cases, blks) <- bimap concat concat . unzip <$> mapM genArm as
   return (val, sStms ++ assignScrut ++ switch cases ++ blks ++ joinStm)
-<<<<<<< HEAD
-genExpr I.Lambda{}      = fail "Cannot handle lambdas"
-genExpr (I.Prim p es t) = genPrim p es t
-genExpr (I.NoExpr _) = genExpr (I.Lit (I.LitIntegral 0) I.I32)
-  -- fail "how to gen a noexpr?" -- TODO
-=======
 genExpr I.Lambda{}        = fail "Cannot handle lambdas"
 genExpr (I.Prim p es t  ) = genPrim p es t
 genExpr (I.Exception _ t) = do
   tmp <- genTmp t
   return (tmp, [citems|$exp:(throw INTERNAL_ERROR);|]) -- unit instead of temp?
->>>>>>> c4924a17
 
 -- | Generate code for SSM primitive; see 'genExpr' for extended discussion.
 genPrim
