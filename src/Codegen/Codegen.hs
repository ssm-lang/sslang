{-# LANGUAGE DerivingVia #-}
{-# LANGUAGE OverloadedStrings #-}
{-# LANGUAGE QuasiQuotes #-}
{-# OPTIONS_GHC -Wno-unrecognised-pragmas #-}

{- | Translate SSM program to C compilation unit.

What is expected of the IR:

Well-formed: All primitive functions are applied to the right number of
arguments.

Pure par expression: All par-expressions' operands are applications that have no
side effects.

Defunctionalized: No lambdas; the only terms with an arrow type are variables
or applications.

Name mangled: All variable identifiers are unique.
-}
module Codegen.Codegen where

import           Codegen.LibSSM
import           Codegen.Typegen                ( DConInfo(..)
                                                , TConInfo(..)
                                                , TypegenInfo(..)
                                                , genTypes
                                                )

import qualified IR.IR                         as I
import qualified IR.Types                      as I

import           Language.C.Quote.GCC
import qualified Language.C.Syntax             as C

import qualified Common.Compiler               as Compiler
import           Common.Identifiers             ( fromId
                                                , fromString
                                                , tempTuple
                                                )
import           Control.Monad                  ( foldM
                                                , unless
                                                )
import           Control.Monad.Except           ( MonadError(..) )
import           Control.Monad.State.Lazy       ( MonadState
                                                , StateT(..)
                                                , evalStateT
                                                , gets
                                                , modify
                                                )
import           Data.Bifunctor                 ( Bifunctor(..) )
import qualified Data.Map                      as M
import           Data.Maybe                     ( mapMaybe )
import           Prelude                 hiding ( drop )

import           GHC.Stack                      ( HasCallStack )

-- | Possible, but temporarily punted for the sake of expediency.
todo :: HasCallStack => a
todo = error "Not yet implemented"

-- | Impossible without a discussion about implementation strategy.
nope :: HasCallStack => a
nope = error "Not yet supported"

-- | Hack to allow us to splice string literals into C AST
newtype EscExp = EscExp String
instance ToExp EscExp where
  toExp (EscExp e) loc = C.EscExp e loc

{- | State maintained while compiling a top-level SSM function.

The information here is populated while generating the step function, so that
should be computed first, before this information is used to generate the act
struct and enter definitions.
-}
data GenFnState = GenFnState
  { fnName     :: I.VarId               -- ^ Function name
  , fnParams   :: [(I.Binder, I.Type)]  -- ^ Function parameters
  , fnRetTy    :: I.Type                -- ^ Function return type
  , fnBody     :: I.Expr I.Type         -- ^ Function body
  , fnLocals   :: M.Map I.VarId I.Type  -- ^ Function local variables
  , fnVars     :: M.Map I.VarId C.Exp   -- ^ How to resolve variables
  , fnMaxWaits :: Int                   -- ^ Number of triggers needed
  , fnCases    :: Int                   -- ^ Yield point counter
  , fnFresh    :: Int                   -- ^ Temporary variable name counter
  , fnTypeInfo :: TypegenInfo           -- ^ (User-defined) type information
  }

{- | Translation monad for procedures, with derived typeclass instances.

We declare 'GenFn' as a newtype so that we can implement 'MonadFail' for it,
allowing us to use monadic pattern matching.
-}
newtype GenFn a = GenFn (StateT GenFnState Compiler.Pass a)
  deriving Functor via StateT GenFnState Compiler.Pass
  deriving Applicative via StateT GenFnState Compiler.Pass
  deriving Monad via StateT GenFnState Compiler.Pass
  deriving MonadFail via StateT GenFnState Compiler.Pass
  deriving (MonadError Compiler.Error) via StateT GenFnState Compiler.Pass
  deriving (MonadState GenFnState) via StateT GenFnState Compiler.Pass
  deriving (Compiler.MonadWriter [Compiler.Warning]) via StateT GenFnState Compiler.Pass

-- | Run a 'GenFn' computation on a procedure.
runGenFn
  :: I.VarId              -- ^ Name of procedure
  -> [(I.Binder, I.Type)] -- ^ Names and types of parameters to procedure
  -> I.Type               -- ^ Name and type of return parameter of procedure
  -> I.Expr I.Type        -- ^ Body of procedure
  -> TypegenInfo          -- ^ Type information
  -> [(I.VarId, I.Type)]  -- ^ Other global identifiers
  -> GenFn a              -- ^ Translation monad to run
  -> Compiler.Pass a      -- ^ Pass on errors to caller
runGenFn name params ret body typeInfo globals (GenFn tra) =
  evalStateT tra $ GenFnState
    { fnName     = name
    , fnParams   = params
    , fnRetTy    = ret
    , fnBody     = body
    , fnLocals   = M.empty
    , fnVars     = M.fromList
                   $  mapMaybe (fmap resolveParam . fst) params
                   ++ map genGlobal globals
    , fnTypeInfo = typeInfo
    , fnMaxWaits = 0
    , fnCases    = 0
    , fnFresh    = 0
    }
 where
  resolveParam :: I.VarId -> (I.VarId, C.Exp)
  resolveParam v = (v, acts_ $ fromId v)

  genGlobal :: (I.VarId, I.Type) -> (I.VarId, C.Exp)
  genGlobal (v, I.Arrow _ _) = (v, static_value $ closure_ v)
  genGlobal _                = todo

-- | Lookup some information associated with a type constructor.
getsTCon :: (TConInfo -> a) -> I.TConId -> GenFn a
getsTCon f i = do
  Just a <- fmap f . (`tconInfo` i) <$> gets fnTypeInfo
  return a

-- | Lookup some information associated with a data constructor.
getsDCon :: (DConInfo -> a) -> I.DConId -> GenFn a
<<<<<<< HEAD
=======
getsDCon f (I.DConId "(,)") =  do 
                             Just a <- fmap f . (`dconInfo` I.DConId tempTuple) <$> gets fnTypeInfo
                             return a

>>>>>>> aec5e7df
getsDCon f i = do 
              Just a <- fmap f . (`dconInfo` i) <$> gets fnTypeInfo
              return a

-- | Read and increment the number of cases in a procedure, i.e., @fnCases++@.
nextCase :: GenFn Int
nextCase = do
  n <- gets fnCases
  modify $ \st -> st { fnCases = n + 1 }
  return n

-- | Obtain fresh integer in the 'GenFn' monad
getFresh :: GenFn Int
getFresh = do
  n <- gets fnFresh
  modify $ \st -> st { fnFresh = n + 1 }
  return n

-- | Bind a variable to a C expression.
addBinding :: I.Binder -> C.Exp -> GenFn ()
addBinding (Just v) e =
  modify $ \st -> st { fnVars = M.insert v e $ fnVars st }
addBinding Nothing _ = return ()

-- | Register a new local variable, to be declared in activation record.
addLocal :: I.VarId -> I.Type -> GenFn I.VarId
addLocal v t = do
  fnl <- gets fnLocals
  v'  <- if v `M.member` fnl
    then do
      ctr <- getFresh
      return $ v <> fromString (show ctr)
    else return v
  modify $ \st -> st { fnLocals = M.insert v' t fnl }
  return v'

-- | Bind a variable to a C expression only while computing the given monad.
withBindings :: [(I.Binder, C.Exp)] -> GenFn a -> GenFn a
withBindings bs m = do
  fnv <- gets fnVars
  mapM_ (uncurry addBinding) bs
  a <- m
  modify $ \st -> st { fnVars = fnv }
  return a

-- | Register a local variable and bind its C expression during a monad.
withNewLocal :: (I.VarId, I.Type) -> GenFn a -> GenFn a
withNewLocal (v, t) m = do
  v' <- addLocal v t
  withBindings [(Just v, acts_ $ fromId v')] m

-- | Register number of wait statements track of number of triggers needed.
maxWait :: Int -> GenFn ()
maxWait n = modify $ \st -> st { fnMaxWaits = n `max` fnMaxWaits st }

-- | Generate a fresh label.
freshLabel :: GenFn CIdent
freshLabel = fromId . label_ <$> getFresh

-- | Generate anonymous local variable in activation record for storage.
genTmp :: I.Type -> GenFn C.Exp
genTmp ty = do
  v  <- fromId . tmp_ <$> getFresh
  v' <- addLocal v ty
  return $ acts_ $ fromId v'

-- | Translate a list of SSM parameters to C parameters.
genParams :: [(I.Binder, I.Type)] -> [(CIdent, C.Type)]
genParams = zipWith genArg [0 ..]
  where genArg i = bimap (maybe (arg_ i) fromId) (const value_t)

-- | Translate a list of SSM local declarations to C declarations.
genLocals :: [(I.VarId, I.Type)] -> [(CIdent, C.Type)]
genLocals = map $ bimap fromId (const value_t)

-- | Generate declarations for @numTrigs@ triggers.
genTrigs :: Int -> [(CIdent, C.Type)]
genTrigs numTrigs = zip (map trig_ [1 .. numTrigs]) (repeat trigger_t)

-- | The constant unit value, the singleton inhabitant of the type Unit.
unit :: C.Exp
unit = marshal [cexp|0|]

-- | Fake undefined value used for expressions of type Void.
undef :: C.Exp
undef = marshal [cexp|0xdeadbeef|]

{-------- Compilation --------}

-- | Generate a C compilation from an SSM program.
--
-- Each top-level function in a program is turned into three components:
--
-- 1. a struct (the activation record);
-- 2. an initialization function (the enter function); and
-- 3. a step function, which corresponds to the actual procedure body.
--
-- Items 2 and 3 include both declarations and definitions.
genProgram :: I.Program I.Type -> Compiler.Pass [C.Definition]
genProgram p = do
  (tdefs , tinfo ) <- genTypes $ I.typeDefs p
  (cdecls, cdefns) <- cUnpack <$> mapM (genTop tinfo) (I.programDefs p)
  externs          <- mapM genExtern $ I.externDecls p
  return
    $  includes
    ++ tdefs
    ++ externs
    ++ cescs
    ++ cdecls
    ++ cdefns
    ++ genInitProgram (I.programEntry p)
 where
  genTop
    :: TypegenInfo
    -> (I.VarId, I.Expr I.Type)
    -> Compiler.Pass ([C.Definition], [C.Definition])
  genTop tinfo (name, l@(I.Lambda _ _ ty)) =
    runGenFn (fromId name) (zip argIds argTys) retTy body tinfo tops $ do
      (stepDecl   , stepDefn   ) <- genStep
      (enterDecl  , enterDefn  ) <- genEnter
      (closureDecl, closureDefn) <- genStaticClosure
      structDefn                 <- genStruct
      return
        ( [structDefn, enterDecl, closureDecl, stepDecl]
        , [enterDefn, closureDefn, stepDefn]
        )
   where
    tops            = map (second I.extract) $ I.programDefs p
    (argIds, body ) = I.unfoldLambda l
    (argTys, retTy) = I.unfoldArrow ty
  genTop _ (_, I.Lit _ _) = todo
  genTop _ (_, _        ) = nope

  cUnpack = bimap concat concat . unzip
  cescs   = [cunit|$esc:(I.cDefs p)|]

-- | Include statements in the generated C file.
includes :: [C.Definition]
includes = [cunit|
$esc:("#include \"ssm.h\"")
typedef char unit;
|]

-- | Setup the entry point of the program.
genInitProgram :: I.VarId -> [C.Definition]
genInitProgram = const []
-- genInitProgram entry = [cunit|
--     $ty:act_t *$id:stdout_handler_enter($ty:act_t *parent,
--                                         $ty:priority_t priority,
--                                         $ty:depth_t depth,
--                                         $ty:value_t *argv,
--                                         $ty:value_t *ret);
--
--     void $id:stdin_handler_spawn($ty:sv_t *ssm_stdin);
--     void $id:stdin_handler_kill(void);
--
--     void $id:program_init(void) {
--       $ty:value_t ssm_stdin = $exp:std_sv;
--       $ty:value_t ssm_stdout = $exp:std_sv;
--
--       $ty:value_t std_argv[2] = { ssm_stdin, ssm_stdout };
--
--       $exp:(activate enter_stdout);
--       $exp:(activate enter_entry);
--
--       $id:stdin_handler_spawn($exp:(to_sv $ cexpr "ssm_stdin"));
--     }
--
--     void $id:program_exit(void) {
--       $id:stdin_handler_kill();
--     }
--   |]
--  where
--   std_sv                    = new_sv $ marshal [cexp|0|]
--
--   parArgs                   = genParArgs 2 (root_priority, root_depth)
--   (stdoutPrio, stdoutDepth) = head parArgs
--   (entryPrio , entryDepth ) = parArgs !! 1
--   enter_stdout = [cexp|$id:stdout_handler_enter(&$exp:top_parent,
--                                                 $exp:stdoutPrio,
--                                                 $exp:stdoutDepth,
--                                                 &ssm_stdout,
--                                                 NULL)|]
--
--   enter_entry = [cexp|$id:(enter_ entry)(&$exp:top_parent,
--                                          $exp:entryPrio,
--                                          $exp:entryDepth,
--                                          std_argv,
--                                          NULL)|]

genExtern :: (I.VarId, I.Type) -> Compiler.Pass C.Definition
genExtern (v, t) = return [cedecl|
    extern $ty:value_t $id:v($params:xparams);
  |]
 where
  argNum  = length $ fst $ I.unfoldArrow t
  xparams = replicate argNum [cparam|$ty:value_t|]

-- | Generate struct definition for an SSM procedure.
--
-- This is where local variables, triggers, and parameter values are stored.
genStruct :: GenFn C.Definition
genStruct = do
  name   <- gets fnName
  params <- gets fnParams
  -- retTy  <- gets fnRetTy
  locs   <- M.toList <$> gets fnLocals
  trigs  <- gets fnMaxWaits

  return [cedecl|
    typedef struct {
      $ty:act_t $id:act_member;

      $sdecls:(map structField $ genParams params)
      $ty:value_t *$id:ret_val;
      $sdecls:(map structField $ genLocals locs)
      $sdecls:(map structField $ genTrigs trigs)

    } $id:(act_typename name);
  |]
 where
  structField :: (CIdent, C.Type) -> C.FieldGroup
  structField (n, t) = [csdecl|$ty:t $id:n;|]

-- | Generate the enter function for an SSM procedure and its signature.
--
-- Its struct is allocated and initialized (partially; local variables' values are
-- left uninitialized).
genEnter :: GenFn (C.Definition, C.Definition)
genEnter = do
  actName <- gets fnName
  params  <- gets fnParams
  trigs   <- gets fnMaxWaits
  let act = act_ actName
      enterParams =
        [ [cparam|$ty:act_t *$id:enter_caller|]
        , [cparam|$ty:priority_t $id:enter_priority|]
        , [cparam|$ty:depth_t $id:enter_depth|]
        , [cparam|$ty:value_t *$id:argv|]
        , [cparam|$ty:value_t *$id:ret_val|]
        ]
      alloc_act = enter [cexp|sizeof($ty:act)|]
                        [cexp|$id:(step_ actName)|]
                        [cexp|$id:enter_caller|]
                        [cexp|$id:enter_priority|]
                        [cexp|$id:enter_depth|]
      get_acts = to_act (cexpr actg) actName

      initParam :: (CIdent, b) -> Int -> C.Stm
      initParam (n, _) i = [cstm|$id:acts->$id:n = $id:argv[$int:i];|]

      initTrig :: (CIdent, b) -> C.Stm
      initTrig (trigId, _) = [cstm|$id:acts->$id:trigId.act = $id:actg;|]
  return
    ( [cedecl|$ty:act_t *$id:(enter_ actName)($params:enterParams);|]
    , [cedecl|
        $ty:act_t *$id:(enter_ actName)($params:enterParams) {
          $ty:act_t *$id:actg = $exp:alloc_act;
          $ty:act *$id:acts = $exp:get_acts;

          /* Assign parameters */
          $stms:(zipWith initParam (genParams params) [0..])

          /* Set return value */
          $id:acts->$id:ret_val = $id:ret_val;

          /* Initialize triggers */
          $stms:(map initTrig $ genTrigs trigs)

          return $id:actg;
        }
      |]
    )

-- | Generate static closure for top-level function
genStaticClosure :: GenFn (C.Definition, C.Definition)
genStaticClosure = do
  actName <- gets fnName
  argc    <- length <$> gets fnParams
  let closure_name = closure_ actName
      enter_f      = [cexp|$id:(enter_ actName)|]
  return
    ( [cedecl|extern $ty:closure1_t $id:closure_name;|]
    , [cedecl|$ty:closure1_t $id:closure_name = $init:(static_closure enter_f argc);|]
    )

-- | Generate the step function for an SSM procedure.
--
-- This function just defines the function definition and switch statement that
-- wraps the statements of the procedure. The heavy lifting is performed by
-- 'genExpr'.
genStep :: GenFn (C.Definition, C.Definition)
genStep = do
  actName          <- gets fnName
  actBody          <- gets fnBody
  firstCase        <- nextCase
  (ret_expr, stms) <- genExpr actBody -- Toss away return value
  let act      = act_ actName
      get_acts = to_act (cexpr actg) actName
      do_leave = leave (cexpr actg) (csizeof act)
  return
    ( [cedecl|void $id:(step_ actName)($ty:act_t *$id:actg);|]
    , [cedecl|
        void $id:(step_ actName)($ty:act_t *$id:actg) {
          $ty:act *$id:acts = $exp:get_acts;

          switch ($id:actg->$id:act_pc) {
          case $int:firstCase:;
            $items:stms

          default:
            break;
          }
        if ($id:acts->$id:ret_val)
          *$id:acts->$id:ret_val = $exp:ret_expr;
        $id:leave_label:
          $exp:do_leave;
        }
      |]
    )

-- | Helper to generate yield point in step function.
genYield :: GenFn [C.BlockItem]
genYield = do
  next <- nextCase
  return [citems|
    $id:actg->$id:act_pc = $int:next;
    return;
    case $int:next:;
    |]

-- | Translate an SSM expression into a C expression and statements.
--
-- SSM IR is a side-effectful expression language, with two implications when
-- translating to C:
--
-- 1.  every expression has a value (even if it is an uninhabited type), so this
--    must be reflected in C; and
-- 2.  some of the side effects in SSM cannot be implemented in C using expressions
--    alone.
--
-- These two implications roughly translate to the @C.Exp@ and @[C.BlockItem]@ in
-- @genExpr@'s return type. When we translate an SSM expression @e@:
--
-- > (val, stms) <- genExpr e
--
-- @val@ represents the C expression that corresponds to the value of @e@ upon
-- evaluation, while @stms@ represents the list of preceding statements that
-- compute @val@.
--
-- A further consideration upon point 2 is that SSM expressions may yield control
-- at any point. Thus, the C expression returned by @genExpr@ must accommodate the
-- step function suspending and resuming. For instance, consider the following SSM
-- IR expression:
--
-- > (let x = 3 in x) + (wait r; 6)
--
-- The @x@ in the let-binding in the left operand cannot just be a local variable
-- in the step function, because it would be "uninitialized" by the yield in the
-- right operand:
--
-- >   // let x = 3 in x
-- >   // stms:
-- >   int x = 3;
-- >   // exp: x
-- >
-- >   // (wait r; 6)
-- >   // stms:
-- >   ssm_sensitize(r);
-- >   actg->pc = N;
-- >   return;
-- > case N:
-- >   ssm_desensitize(r);
-- >   // exp: 6
-- >
-- >   // After the return, x is no longer initialized, so the following is
-- >   // undefined behavior:
-- >   x + 6
--
-- To ensure this is cannot happen, we conservatively declare @x@ as a local
-- variable in the activation record, so that its value is preserved between
-- yields, even if this is not usually necessary. We leave it to later compiler
-- passes to optimize this.
genExpr :: I.Expr I.Type -> GenFn (C.Exp, [C.BlockItem])
genExpr (I.Var n _) = do
  mv <- M.lookup n <$> gets fnVars
  v <- maybe err return mv
  return (v, [])
  where err = Compiler.unexpected $ "Codegen: Could not find I.Var named " <> show n
genExpr (I.Data dcon _) = do
  e <- getsDCon dconConstruct dcon
  return (e, [])
genExpr (I.Lit l ty) = do
  tmp <- genTmp ty
  return (tmp, [citems|$exp:tmp = $exp:(genLiteral l);|])
genExpr (I.Let [(Just n, d)] b _) = do
  (defVal, defStms) <- genExpr d
  withNewLocal (n, I.extract d) $ do
    -- Look up n because withNewLocal may have mangled its name.
    Just n' <- M.lookup n <$> gets fnVars
    let defInit = [citems|$exp:n' = $exp:defVal;|]
    (bodyVal, bodyStms) <- genExpr b
    return (bodyVal, defStms ++ defInit ++ bodyStms)
genExpr (I.Let [(Nothing, d)] b _) = do
  (_      , defStms ) <- genExpr d -- Throw away value
  (bodyVal, bodyStms) <- genExpr b
  return (bodyVal, defStms ++ bodyStms)
genExpr I.Let{}          = fail "Cannot handle mutually recursive bindings"
genExpr e@(I.App _ _ ty) = do
  let (fn, args) = second (map fst) $ I.unfoldApp e
  -- args must be non-empty because a is an App
  case fn of
    -- I.Var _ _ -> do
    (I.Prim I.Dup [I.Var _ _] _) -> do
      (fnExp, fnStms) <- genExpr fn
      foldM apply (fnExp, fnStms) args
     where
      apply (f, stms) a = do
        (aVal, aStms) <- genExpr a  -- first evaluate argument
        ret           <- genTmp ty  -- allocate return value address
        yield         <- genYield   -- application might necessitate yield
        let current = [cexp|$id:actg|]
            prio    = [cexp|$exp:current->$id:act_priority|]
            depth   = [cexp|$exp:current->$id:act_depth|]
            retp    = [cexp|&$exp:ret|]
            appStms = [citems|
              $exp:(closure_apply f aVal current prio depth retp);
              if ($exp:(has_children current)) {
                $items:yield;
              }
              $exp:(drop f);
            |]
        return (ret, stms ++ aStms ++ appStms)
    (I.Data dcon dty) -> do
      (argVals, evalStms) <- unzip <$> mapM genExpr args
      onHeap              <- getsDCon dconOnHeap dcon
      unless onHeap $ do
        fail $ "Cannot handle packed fields yet, for: " ++ show dcon
      construct <- getsDCon dconConstruct dcon
      destruct  <- getsDCon dconDestruct dcon
      tmp       <- genTmp dty
      let alloc = [[citem|$exp:tmp = $exp:construct;|]]
          initField y i = [citem|$exp:(destruct i tmp) = $exp:y;|]
          initFields = zipWith initField argVals [0 ..]
      return (tmp, concat evalStms ++ alloc ++ initFields)
    _ -> fail $ "Cannot apply this expression: " ++ show fn
genExpr (I.Match s as t) = do
  -- To implement a match expression, we need to generate a C switch statement
  --
  -- which switches on the tag of the scrutinee @s@.
  -- However, since we're already using a switch statement for jumping to
  -- program counters, we cannot simply nest the switch statement, since we will
  -- risk the inner switch statement (for the match expression) shadowing the
  -- cases of the outer switch statement (for the program counters). In
  -- particular, we will be unable to yield inside of match expression arm with
  -- this naive compilation scheme.
  --
  -- So, in order to keep the C statements "flat", we use a basic block-style
  -- scheme, where the inner switch statement only jumps (using @goto@) to
  -- blocks corresponding to each arm of the match expression; this ensures that
  -- we never need to yield in the inner switch statement, thus side-stepping
  -- C's limitation. At the end of each block, we jump to a join statement that
  -- follows the blocks generated for each arm.
  (sExp, sStms) <- genExpr s
  scrut         <- genTmp $ I.extract s
  val           <- genTmp t
  joinLabel     <- freshLabel

  let
    assignScrut = [citems|$exp:scrut = $exp:sExp;|]
    tag         = adt_tag scrut -- TODO: look this up using typeScrut
    switch cases = [citems|switch ($exp:tag) { $items:cases }|]
    assignVal e = [citems|$exp:val = $exp:e;|]
    joinStm = [citems|$id:joinLabel:;|]

    {- | Generate statements for a sslang match arm.

    Produces two C blocks; the first is just the case statements inside of the
    inner switch matching on the tag, while the second is the basic block
    corresponding to the consequence of a match arm.
    -}
    genArm :: (I.Alt, I.Expr I.Type) -> GenFn ([C.BlockItem], [C.BlockItem])
    genArm (alt, arm) = do
      armLabel           <- freshLabel
      (altLabel, armBlk) <- withAltScope armLabel alt $ do
        (armExp, armStms) <- genExpr arm
        return $ armStms ++ assignVal armExp
      let armCase = [citems|$item:altLabel goto $id:armLabel;|]
      return (armCase, armBlk)

    -- | Generate the case statements for the inner switch.
    mkBlk :: CIdent -> [C.BlockItem] -> [C.BlockItem]
    mkBlk label blk =
      [citems|$id:label:;|] ++ blk ++ [citems|goto $id:joinLabel;|]

    {- | Generate the basic block for each match arm's consequence.

    This helper follows a reader monad pattern, taking a monad as an argument,
    since scope of the consequence expression is extended by the variables bound
    by the match expression's pattern.
    -}
    withAltScope
      :: CIdent
      -> I.Alt
      -> GenFn [C.BlockItem]
      -> GenFn (C.BlockItem, [C.BlockItem])
    withAltScope label (I.AltData dcon fields) m = do
      destruct <- getsDCon dconDestruct dcon
      cas      <- getsDCon dconCase dcon
      let fieldBinds =
            zipWith (\field i -> (I.getAltDefault field, destruct i scrut)) fields [0 ..]
      blk <- withBindings fieldBinds m
      return ([citem|case $exp:cas:;|], mkBlk label blk)
    withAltScope label (I.AltLit l) m = do
      blk <- m
      return ([citem|case $exp:(genLiteralRaw l):;|], mkBlk label blk)
    withAltScope label (I.AltBinder b) m = do
      blk <- withBindings [(b, scrut)] m
      addBinding b scrut
      return ([citem|default:;|], mkBlk label blk)

  (cases, blks) <- bimap concat concat . unzip <$> mapM genArm as
  return (val, sStms ++ assignScrut ++ switch cases ++ blks ++ joinStm)
genExpr I.Lambda{}      = fail "Cannot handle lambdas"
genExpr (I.Prim p es t) = genPrim p es t

-- | Generate code for SSM primitive; see 'genExpr' for extended discussion.
genPrim
  :: I.Primitive -> [I.Expr I.Type] -> I.Type -> GenFn (C.Exp, [C.BlockItem])
genPrim I.New [e] refType = do
  (val, stms) <- genExpr e
  tmp         <- genTmp refType
  return (tmp, stms ++ [citems|$exp:tmp = $exp:(new_sv val); $exp:(drop val);|])
genPrim I.Dup [e] _ = do
  (val, stms) <- genExpr e
  return (val, stms ++ [citems|$exp:(dup val);|])
genPrim I.Drop [e, r] _ = do
  (val, stms ) <- genExpr e
  (ref, stms') <- genExpr r -- NOTE: this should never really be side-effectful!
  return (val, stms ++ stms' ++ [citems|$exp:(drop ref);|])
genPrim I.Deref [a] ty = do
  (val, stms) <- genExpr a
  tmp         <- genTmp ty
  return (tmp, stms ++ [citems|$exp:tmp = $exp:(deref val); $exp:(drop val);|])
genPrim I.Assign [lhs, rhs] _ = do
  (lhsVal, lhsStms) <- genExpr lhs
  (rhsVal, rhsStms) <- genExpr rhs
  let prio = [cexp|$id:actg->$id:act_priority|]
      assignBlock = [citems|
          $items:lhsStms
          $items:rhsStms
          $exp:(assign lhsVal prio rhsVal);
          $exp:(drop rhsVal);
          $exp:(drop lhsVal);
        |]
  return (unit, assignBlock)
genPrim I.After [time, lhs, rhs] _ = do
  (timeVal, timeStms) <- genExpr time
  (lhsVal , lhsStms ) <- genExpr lhs
  (rhsVal , rhsStms ) <- genExpr rhs
  let when = [cexp|$exp:now() + $exp:(unmarshal timeVal)|]
      laterBlock = [citems|
          $items:timeStms
          $items:lhsStms
          $items:rhsStms
          $exp:(later lhsVal when rhsVal);
          $exp:(drop timeVal);
          $exp:(drop rhsVal);
          $exp:(drop lhsVal);
        |]
  return (unit, laterBlock)
genPrim I.Par procs _ = do
  let numChildren = length procs
      parArgs     = genParArgs
        numChildren
        ([cexp|$id:actg->$id:act_priority|], [cexp|$id:actg->$id:act_depth|])

      checkNewDepth = [citems|
          if ($id:actg->$id:act_depth < $exp:(depthSub numChildren))
            $exp:(throw EXHAUSTED_PRIORITY);
        |]

      -- FIXME: ideally, par expressions must all be parallel applications that
      -- don't yield/block. However, that relies on a liftPar pass that isn't
      -- implemented just yet.
      -- So, this is currently broken in that side effects inside the arguments
      -- of function calls will be evaluated sequentially, which is wrong.
      apply
        :: (I.Expr I.Type, (C.Exp, C.Exp))
        -> GenFn (C.Exp, [C.BlockItem], [C.BlockItem])
      apply (I.App fn arg ty, (prio, depth)) = do
        (fnExp , fnStms ) <- genExpr fn
        (argExp, argStms) <- genExpr arg
        ret               <- genTmp ty
        let current = [cexp|$id:actg|]
            retp = [cexp|&$exp:ret|]
            appStms = [citems|
              $exp:(closure_apply fnExp argExp current prio depth retp);
              $exp:(drop fnExp);
            |]
        return (ret, fnStms ++ argStms, appStms)
      apply (e, _) = do
        fail $ "Cannot compile par with non-application expression: " ++ show e

  (_rets, befores, activates) <- unzip3 <$> mapM apply (zip procs parArgs)
  yield                       <- genYield
  let parRetVal = unit -- TODO: return tuple of values
  return
    (parRetVal, checkNewDepth ++ concat befores ++ concat activates ++ yield)
genPrim I.Wait vars _ = do
  (varVals, varStms) <- unzip <$> mapM genExpr vars
  maxWait $ length varVals
  yield <- genYield
  let trigs = zip varVals $ map mkTrig [1 :: Int ..]
      mkTrig i = [cexp|&$exp:(acts_ $ trig_ i)|]
      sens (var, trig) = [citem|$exp:(sensitize var trig);|]
      desens (var, trig) = [citems|$exp:(desensitize trig); $exp:(drop var);|]
  return
    (unit, concat varStms ++ map sens trigs ++ yield ++ concatMap desens trigs)
genPrim I.Loop [b] _ = do
  (_, bodyStms) <- genExpr b
  return (unit, [citems|for (;;) { $items:bodyStms }|])
genPrim I.Break []  _ = return (undef, [citems|break;|])
genPrim I.Now   [_] t = do
  tmp <- genTmp t
  return (tmp, [citems|$exp:tmp = $exp:(marshal $ ccall now []);|])
genPrim (I.CQuote e) [] _ = return ([cexp|$exp:(EscExp e)|], [])
genPrim (I.CCall  s) es _ = do
  (argExps, argStms) <- second concat . unzip <$> mapM genExpr es
  -- TODO: obtain return value from call
  return (unit, argStms ++ [citems|$id:s($args:argExps);|])
genPrim (I.FfiCall s) es ty = do
  (argExps, argStms) <- second concat . unzip <$> mapM genExpr es
  ret                <- genTmp ty
  let doDrop arg = [citem|$exp:(drop arg);|]
  return
    ( ret
    , argStms
    ++ [citems|$exp:ret = $id:s($args:argExps);|]
    ++ map doDrop argExps
    )
genPrim (I.PrimOp op) es t = do
  (opVal, opStms) <- genPrimOp op es t
  tmp             <- genTmp t
  return (tmp, opStms ++ [citems|$exp:tmp = $exp:opVal;|])
genPrim _ _ _ = fail "Unsupported Primitive or wrong number of arguments"

-- | Generate C value for SSM literal, marshalled.
genLiteral :: I.Literal -> C.Exp
genLiteral = marshal . genLiteralRaw

-- | Generate C value for SSM literal, unmarshalled.
genLiteralRaw :: I.Literal -> C.Exp
genLiteralRaw (I.LitIntegral i) = [cexp|$int:i|]
genLiteralRaw I.LitEvent        = [cexp|1|]


-- | Generate C expression for SSM primitive operation.
genPrimOp
  :: I.PrimOp -> [I.Expr I.Type] -> I.Type -> GenFn (C.Exp, [C.BlockItem])
genPrimOp I.PrimAdd [lhs, rhs] _ = do
  ((lhsVal, rhsVal), stms) <-
    first (bimap unmarshal unmarshal) <$> genBinop lhs rhs
  return (marshal [cexp|$exp:lhsVal + $exp:rhsVal|], stms)
  -- TODO: optimization:
  --  All integers are 31 bits + 1 tag bit, so zero tag bit on one argument,
  -- add together, and the result will be sum with a tag bit of 1.
  -- let val = word_to_val
  --           [cexp|$exp:(val_to_word lhsVal) + ($exp:(val_to_word rhsVal) & ~1)|]
  -- return (val, stms)
genPrimOp I.PrimSub [lhs, rhs] _ = do
  ((lhsVal, rhsVal), stms) <-
    first (bimap unmarshal unmarshal) <$> genBinop lhs rhs
  return (marshal [cexp|$exp:lhsVal - $exp:rhsVal|], stms)
genPrimOp I.PrimMul [lhs, rhs] _ = do
  ((lhsVal, rhsVal), stms) <-
    first (bimap unmarshal unmarshal) <$> genBinop lhs rhs
  return (marshal [cexp|$exp:lhsVal * $exp:rhsVal|], stms)
genPrimOp I.PrimDiv [lhs, rhs] _ = do
  ((lhsVal, rhsVal), stms) <-
    first (bimap unmarshal unmarshal) <$> genBinop lhs rhs
  return (marshal [cexp|$exp:lhsVal / $exp:rhsVal|], stms)
genPrimOp I.PrimMod [lhs, rhs] _ = do
  ((lhsVal, rhsVal), stms) <-
    first (bimap unmarshal unmarshal) <$> genBinop lhs rhs
  return (marshal [cexp|$exp:lhsVal % $exp:rhsVal|], stms)
genPrimOp I.PrimNeg [opr] _ = do
  (val, stms) <- first unmarshal <$> genExpr opr
  return (marshal [cexp|- $exp:val|], stms)
genPrimOp I.PrimBitAnd [lhs, rhs] _ = do
  ((lhsVal, rhsVal), stms) <-
    first (bimap unmarshal unmarshal) <$> genBinop lhs rhs
  return (marshal [cexp|$exp:lhsVal & $exp:rhsVal|], stms)
genPrimOp I.PrimBitOr [lhs, rhs] _ = do
  ((lhsVal, rhsVal), stms) <-
    first (bimap unmarshal unmarshal) <$> genBinop lhs rhs
  return (marshal [cexp|$exp:lhsVal | $exp:rhsVal|], stms)
genPrimOp I.PrimBitNot [opr] _ = do
  (val, stms) <- first unmarshal <$> genExpr opr
  -- TODO: optimization:
  -- all integers are 31 bits + 1 tag bit, so val XOR (~1) flips the 31 bits and
  -- keeps the tag bit 1.
  return (marshal [cexp|($exp:val ^ (~1))|], stms)
genPrimOp I.PrimEq [lhs, rhs] _ = do
  ((lhsVal, rhsVal), stms) <-
    first (bimap unmarshal unmarshal) <$> genBinop lhs rhs
  return (marshal [cexp|$exp:lhsVal == $exp:rhsVal|], stms)
genPrimOp I.PrimNeq [lhs, rhs] _ = do
  ((lhsVal, rhsVal), stms) <-
    first (bimap unmarshal unmarshal) <$> genBinop lhs rhs
  return (marshal [cexp|$exp:lhsVal != $exp:rhsVal|], stms)
genPrimOp I.PrimNot [opr] _ = do
  (val, stms) <- first unmarshal <$> genExpr opr
  return (marshal [cexp|! $exp:val|], stms)
genPrimOp I.PrimGt [lhs, rhs] _ = do
  let unmarshal' = cast_to_signed Size32 . (`shl` cint 1) . unmarshal
  ((lhsVal, rhsVal), stms) <-
    first (bimap unmarshal' unmarshal') <$> genBinop lhs rhs
  return (marshal [cexp|$exp:lhsVal > $exp:rhsVal|], stms)
genPrimOp I.PrimGe [lhs, rhs] _ = do
  let unmarshal' = cast_to_signed Size32 . (`shl` cint 1) . unmarshal
  ((lhsVal, rhsVal), stms) <-
    first (bimap unmarshal' unmarshal') <$> genBinop lhs rhs
  return (marshal [cexp|$exp:lhsVal >= $exp:rhsVal|], stms)
genPrimOp I.PrimLt [lhs, rhs] _ = do
  let unmarshal' = cast_to_signed Size32 . (`shl` cint 1) . unmarshal
  ((lhsVal, rhsVal), stms) <-
    first (bimap unmarshal' unmarshal') <$> genBinop lhs rhs
  return (marshal [cexp|$exp:lhsVal < $exp:rhsVal|], stms)
genPrimOp I.PrimLe [lhs, rhs] _ = do
  let unmarshal' = cast_to_signed Size32 . (`shl` cint 1) . unmarshal
  ((lhsVal, rhsVal), stms) <-
    first (bimap unmarshal' unmarshal') <$> genBinop lhs rhs
  return (marshal [cexp|$exp:lhsVal <= $exp:rhsVal|], stms)
genPrimOp _ _ _ = fail "Unsupported PrimOp or wrong number of arguments"

-- | Helper for sequencing across binary operations.
genBinop
  :: I.Expr I.Type -> I.Expr I.Type -> GenFn ((C.Exp, C.Exp), [C.BlockItem])
genBinop lhs rhs = do
  (lhsVal, lhsStms) <- genExpr lhs
  (rhsVal, rhsStms) <- genExpr rhs
  return ((lhsVal, rhsVal), lhsStms ++ rhsStms)

-- | Compute priority and depth arguments for a par fork of given width.
genParArgs :: Int -> (C.Exp, C.Exp) -> [(C.Exp, C.Exp)]
genParArgs width (currentPrio, currentDepth) =
  [ let p = [cexp|$exp:currentPrio + ($int:(i-1) * (1 << $exp:d))|]
        d = [cexp|$exp:currentDepth - $exp:(depthSub width)|]
    in  (p, d)
  | i <- [1 .. width]
  ]

-- | How much the depth should be decreased when par forking given width.
depthSub :: Int -> C.Exp
depthSub width = [cexp|$int:ds|]
  where ds = ceiling $ logBase (2 :: Double) $ fromIntegral width :: Int<|MERGE_RESOLUTION|>--- conflicted
+++ resolved
@@ -142,13 +142,6 @@
 
 -- | Lookup some information associated with a data constructor.
 getsDCon :: (DConInfo -> a) -> I.DConId -> GenFn a
-<<<<<<< HEAD
-=======
-getsDCon f (I.DConId "(,)") =  do 
-                             Just a <- fmap f . (`dconInfo` I.DConId tempTuple) <$> gets fnTypeInfo
-                             return a
-
->>>>>>> aec5e7df
 getsDCon f i = do 
               Just a <- fmap f . (`dconInfo` i) <$> gets fnTypeInfo
               return a
