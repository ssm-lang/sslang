--- conflicted
+++ resolved
@@ -17,31 +17,20 @@
 
 import Front.DesugarLists (desugarLists)
 import Front.DesugarStrings (desugarStrings)
+import Front.DesugarPatTup  (desugarTupPat)
 import Front.ParseOperators (parseOperators)
 import Front.Parser (parseProgram)
 import Front.Scanner (scanTokens)
 import Front.Scope (scopeProgram)
 import Front.Token (prettyTokens)
 
-<<<<<<< HEAD
-import           Front.DesugarLists             ( desugarLists )
-import           Front.DesugarStrings           ( desugarStrings )
-import           Front.DesugarPatTup            ( desugarTupPat )
-import           Front.ParseOperators           ( parseOperators )
-import           Front.Parser                   ( parseProgram )
-import qualified Front.Pattern                 as Pattern
-import           Front.Scanner                  ( scanTokens )
-import           Front.Scope                    ( scopeProgram )
-import           Front.Token                    ( prettyTokens )
-=======
+
 import Common.Pretty (Pretty (pretty))
 import Control.Monad (when)
 import System.Console.GetOpt (
   ArgDescr (..),
   OptDescr (..),
  )
->>>>>>> fd41bfaf
-
 
 -- | Operation modes for the front end compiler stage.
 data Mode
@@ -112,21 +101,10 @@
   astL <- desugarLists astS
   astT <- desugarTupPat astL
 
-<<<<<<< HEAD
-  -- TODO: other desugaring
-  Pattern.checkAnomaly astT
-  --astD <- Pattern.desugarProgram astL
-
-
   when (optMode opt == DumpAstFinal) $ dump $ show $ pretty astT
-  return astT
-  
-=======
-  when (optMode opt == DumpAstFinal) $ dump $ show $ pretty astL
   return astL
 
 
->>>>>>> fd41bfaf
 -- | Semantic checking on an AST.
 checkAst :: Options -> A.Program -> Pass ()
 checkAst _opt ast = do
