{-# LANGUAGE OverloadedStrings #-}
{- | Front end of the compiler pipeline.

Throughout this stage, high-level syntax is progressively parsed and desugared
into simpler AST constructs.
-}
module Front where

import           Common.Compiler                ( Pass
                                                , dump
                                                )
import           Common.Default                 ( Default(..) )

import qualified Front.Ast                     as A

import           Front.DesugarLists             ( desugarLists )
import           Front.DesugarStrings           ( desugarStrings )
import           Front.ParseOperators           ( parseOperators )
import           Front.Parser                   ( parseProgram )
import qualified Front.Pattern                 as Pattern
import           Front.Scanner                  ( scanTokens )
import           Front.Scope                    ( scopeProgram )
import           Front.Token                    ( prettyTokens )

import           Common.Pretty                  ( Pretty(pretty) )
import           Control.Monad                  ( when )
import           System.Console.GetOpt          ( ArgDescr(..)
                                                , OptDescr(..)
                                                )

-- | Operation modes for the front end compiler stage.
data Mode
  = Continue            -- ^ Compile end-to-end (default).
  | DumpTokens          -- ^ Print the token stream from the scanner.
  | DumpAst             -- ^ Print the initial parsed AST, before operators are parsed.
  | DumpAstParsed       -- ^ Print the AST after operators are parsed.
  | DumpAstFinal        -- ^ Print the AST after all desugaring, just before lowering.
  deriving (Eq, Show)

-- | Compiler options for the front end compiler stage.
newtype Options = Options { optMode :: Mode } deriving (Eq, Show)

instance Default Options where
  def = Options { optMode = Continue }

-- | CLI options for the front end compiler stage.
options :: [OptDescr (Options -> Options)]
options =
  [ Option ""
           ["dump-tokens"]
           (NoArg $ setMode DumpTokens)
           "Print the token stream from the scanner"
  , Option ""
           ["dump-ast"]
           (NoArg $ setMode DumpAst)
           "Print the initial parsed AST, before operators are parsed"
  , Option ""
           ["dump-ast-parsed"]
           (NoArg $ setMode DumpAstParsed)
           "Print the AST after operators are parsed"
  , Option ""
           ["dump-ast-final"]
           (NoArg $ setMode DumpAstFinal)
           "Print the AST after all desugaring, just before lowering to IR"
  ]
 where
  setMode :: Mode -> Options -> Options
  setMode m o = o { optMode = m }

-- | Parse a fully-formed AST from some String input.
parseAst :: Options -> String -> Pass A.Program
parseAst opt src = do
  when (optMode opt == DumpTokens) $ do
    ts <- scanTokens src
    dump $ prettyTokens ts

  ast <- parseProgram src
  when (optMode opt == DumpAst) $ dump $ show $ pretty ast

  astP <- parseOperators ast
  when (optMode opt == DumpAstParsed) $ dump $ show $ pretty astP

  astS <- desugarStrings astP
  astL <- desugarLists astS

  -- TODO: other desugaring
  let astTuple = insertTypeDef pairDef astL
<<<<<<< HEAD

=======
>>>>>>> aec5e7df
  Pattern.checkAnomaly astTuple
  astD <- Pattern.desugarProgram astTuple


  when (optMode opt == DumpAstFinal) $ dump $ show $ pretty astD
  return astD
  where insertTypeDef typedef (A.Program xs) = A.Program (A.TopType typedef : xs)
        pairDef = A.TypeDef { A.typeName = "Pair", A.typeParams = ["a","b"], A.typeVariants = [A.VariantUnnamed "Pair" [A.TCon "a", A.TCon "b"]]}
    
-- | Semantic checking on an AST.
checkAst :: Options -> A.Program -> Pass ()
checkAst _opt ast = do
  scopeProgram ast
  Pattern.checkAnomaly ast

-- | Front end compiler stage.
run :: Options -> String -> Pass A.Program
run opt src = do
  ast <- parseAst opt src
  checkAst opt ast
  return ast<|MERGE_RESOLUTION|>--- conflicted
+++ resolved
@@ -85,10 +85,6 @@
 
   -- TODO: other desugaring
   let astTuple = insertTypeDef pairDef astL
-<<<<<<< HEAD
-
-=======
->>>>>>> aec5e7df
   Pattern.checkAnomaly astTuple
   astD <- Pattern.desugarProgram astTuple
 
