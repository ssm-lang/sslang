{-# LANGUAGE OverloadedStrings #-}
{- | Front end of the compiler pipeline.

Throughout this stage, high-level syntax is progressively parsed and desugared
into simpler AST constructs.
-}
module Front where

import           Common.Compiler                ( Pass
                                                , dump
                                                )
import           Common.Default                 ( Default(..) )

import qualified Front.Ast                     as A

import           Front.DesugarLists             ( desugarLists )
import           Front.DesugarStrings           ( desugarStrings )
import           Front.ParseOperators           ( parseOperators )
import           Front.Parser                   ( parseProgram )
import qualified Front.Pattern                 as Pattern
import           Front.Scanner                  ( scanTokens )
import           Front.Scope                    ( scopeProgram )
import           Front.Token                    ( prettyTokens )

import           Common.Pretty                  ( Pretty(pretty) )
import           Control.Monad                  ( when )
import           System.Console.GetOpt          ( ArgDescr(..)
                                                , OptDescr(..)
                                                )

-- | Operation modes for the front end compiler stage.
data Mode
  = Continue            -- ^ Compile end-to-end (default).
  | DumpTokens          -- ^ Print the token stream from the scanner.
  | DumpAst             -- ^ Print the initial parsed AST, before operators are parsed.
  | DumpAstParsed       -- ^ Print the AST after operators are parsed.
  | DumpAstFinal        -- ^ Print the AST after all desugaring, just before lowering.
  deriving (Eq, Show)

-- | Compiler options for the front end compiler stage.
newtype Options = Options { optMode :: Mode } deriving (Eq, Show)

instance Default Options where
  def = Options { optMode = Continue }

-- | CLI options for the front end compiler stage.
options :: [OptDescr (Options -> Options)]
options =
  [ Option ""
           ["dump-tokens"]
           (NoArg $ setMode DumpTokens)
           "Print the token stream from the scanner"
  , Option ""
           ["dump-ast"]
           (NoArg $ setMode DumpAst)
           "Print the initial parsed AST, before operators are parsed"
  , Option ""
           ["dump-ast-parsed"]
           (NoArg $ setMode DumpAstParsed)
           "Print the AST after operators are parsed"
  , Option ""
           ["dump-ast-final"]
           (NoArg $ setMode DumpAstFinal)
           "Print the AST after all desugaring, just before lowering to IR"
  ]
 where
  setMode :: Mode -> Options -> Options
  setMode m o = o { optMode = m }

-- | Parse a fully-formed AST from some String input.
parseAst :: Options -> String -> Pass A.Program
parseAst opt src = do
  when (optMode opt == DumpTokens) $ do
    ts <- scanTokens src
    dump $ prettyTokens ts

  ast <- parseProgram src
  when (optMode opt == DumpAst) $ dump $ show $ pretty ast

  astP <- parseOperators ast
  when (optMode opt == DumpAstParsed) $ dump $ show $ pretty astP

  astS <- desugarStrings astP
  astL <- desugarLists astS

  -- TODO: other desugaring
<<<<<<< HEAD
  let astTuple = insertTypeDef pairDef astP

  Pattern.checkAnomaly astTuple
  astD <- Pattern.desugarProgram astTuple
=======
  Pattern.checkAnomaly astL
  astD <- Pattern.desugarProgram astL
>>>>>>> 8868bbaf

  when (optMode opt == DumpAstFinal) $ dump $ show $ pretty astD
  return astD
  where insertTypeDef typedef (A.Program xs) = A.Program (A.TopType typedef : xs)
        pairDef = A.TypeDef { A.typeName = "Pair", A.typeParams = ["a","b"], A.typeVariants = [A.VariantUnnamed "Pair" [A.TCon "a", A.TCon "b"]]}
    
-- | Semantic checking on an AST.
checkAst :: Options -> A.Program -> Pass ()
checkAst _opt ast = do
  scopeProgram ast
  Pattern.checkAnomaly ast

-- | Front end compiler stage.
run :: Options -> String -> Pass A.Program
run opt src = do
  ast <- parseAst opt src
  checkAst opt ast
  return ast<|MERGE_RESOLUTION|>--- conflicted
+++ resolved
@@ -84,15 +84,11 @@
   astL <- desugarLists astS
 
   -- TODO: other desugaring
-<<<<<<< HEAD
   let astTuple = insertTypeDef pairDef astP
 
   Pattern.checkAnomaly astTuple
   astD <- Pattern.desugarProgram astTuple
-=======
-  Pattern.checkAnomaly astL
-  astD <- Pattern.desugarProgram astL
->>>>>>> 8868bbaf
+
 
   when (optMode opt == DumpAstFinal) $ dump $ show $ pretty astD
   return astD
