--- conflicted
+++ resolved
@@ -86,15 +86,9 @@
 checkAst _opt ast = do
   scopeProgram ast
 
-<<<<<<< HEAD
--- | Check the structure of the AST, throwing errors as necessary
-checkAst :: A.Program -> Compiler.Pass ()
-checkAst _ = return ()
-=======
 -- | Front end compiler stage.
 run :: Options -> String -> Pass A.Program
 run opt src = do
   ast <- parseAst opt src
   checkAst opt ast
-  return ast
->>>>>>> 805ff7b2
+  return ast