module Front.Ast where

import Prettyprinter
import Prelude hiding ( (<>), id )

-- | A type variable name (e.g., a, b)
type TVarId = String

-- | A type constructor name (e.g., Int, Bool)
type TConId = String

-- | A type class name (e.g., Eq, Ord)
type TClassId = String

-- | A variable name (e.g., x, y, f)
type VarId = String

-- | An operator name (e.g., +, foo)
type OperatorId = String

data Program = Program [Declaration]

data FnTyAnnotation = ReturnType Ty
                    | CurriedType Ty

data Declaration = Function VarId [Bind] Expr FnTyAnnotation

data Bind = Bind VarId (Maybe Ty)
          | TupBind [Bind] (Maybe Ty)

data Ty = TCon TConId
        | TApp Ty Ty
        | TTuple [Ty]
        | TArrow Ty Ty

data Lit = IntLit Integer
         | StringLit String
         | RatLit Rational
         | CharLit Char

data Expr = Id VarId
          | Literal Lit
          | Apply Expr Expr
          | OpRegion Expr OpRegion
          | NoExpr
          | Let [Def] Expr
          | While Expr Expr
          | Loop Expr
          | Par [Expr]
          | IfElse Expr Expr Expr
          | After Expr Pat Expr
          | Assign Pat Expr
          | Constraint Expr Ty
          | As VarId Expr
          | Wait [Expr]
          | Seq Expr Expr
          | Wildcard
          | Break
          | Return Expr

data OpRegion = EOR
              | NextOp OperatorId Expr OpRegion

data Def = Def Pat Expr

data Pat = PId VarId
         | PLiteral Lit
         | PWildcard
         | PAs VarId Pat
         | PCon TConId [Pat]

-- | TODO: document
collectTApp :: Ty -> (Ty, [Ty])
collectTApp (TApp lhs rhs) = (lf, la ++ [rhs])
  where (lf, la) = collectTApp lhs
collectTApp t = (t, [])

<<<<<<< HEAD
=======
rewrite :: (Expr -> Expr) -> Expr -> Expr
rewrite f (Apply e1 e2) = Apply (f e1) (f e2)
rewrite f (OpRegion e r) = OpRegion (f e) (h r)
  where h EOR = EOR
        h (NextOp op e' r') = NextOp op (f e') (h r')
rewrite f (Let d b) = Let (map (\(Def p e) -> Def p (f e)) d) b
rewrite f (While e1 e2) = While (f e1) (f e2)
rewrite f (Loop e) = Loop (f e)
rewrite f (Par e) = Par $ map f e
rewrite f (IfElse e1 e2 e3) = IfElse (f e1) (f e2) (f e3)
rewrite f (After e1 p e2) = After (f e1) p (f e2)
rewrite f (Assign p e) = Assign p (f e)
rewrite f (Constraint e t) = Constraint (f e) t
rewrite f (As s e) = As s (f e)
rewrite f (Seq e1 e2) = Seq (f e1) (f e2)
rewrite _ e = e

>>>>>>> 25fe544d
instance Show Program where
  show (Program decls) = concatMap (\d -> show (pretty d) ++ "\n\n") decls

instance Show Expr where
  show e = show $ pretty e

instance Show Def where
  show d = show $ pretty d

instance Pretty Declaration where
  pretty (Function id formals body r) =
    let ret = (case r of ReturnType t -> pretty "->" <+> pretty t
                         CurriedType t -> pretty ":" <+> pretty t) in
    nest 2 (vsep [ pretty id <> tupled (map pretty formals) <+> ret <+> pretty '='
                 , pretty body ])

instance Pretty Bind where
  pretty (Bind id mty) = let prettyId = pretty id in
                         case mty of Just ty -> prettyId <+> pretty ':' <+> pretty ty
                                     Nothing -> prettyId
  pretty (TupBind binds mty) = let prettyTup = hsep (punctuate comma $ map pretty binds) in
                               case mty of Just ty -> parens prettyTup <+> pretty ':' <+> pretty ty
                                           Nothing -> prettyTup

instance Pretty Ty where
  pretty (TCon id) = pretty id
  pretty (TApp t (TCon id)) = pretty t <+> pretty id
  pretty (TApp t1 t2) = pretty t1 <+> parens (pretty t2)
  pretty (TTuple tys) = pretty "(" <> hsep (punctuate comma $ map pretty tys) <> pretty ")"
  pretty (TArrow t1 t2) = pretty t1 <+> pretty "->" <+> pretty t2

instance Pretty Lit where
  pretty (IntLit i) = pretty i
  pretty (StringLit s) = pretty '"' <> pretty s <> pretty '"'
  pretty (RatLit r) = pretty $ show r
  pretty (CharLit c) = pretty '\'' <> pretty c <> pretty '\''

instance Pretty Expr where
  pretty (Id id) = pretty id
  pretty (Literal l) = pretty l
  pretty (Apply (Id id) e) = pretty id <+> pretty e
  pretty (Apply e1 e2) = parens (pretty e1) <+> pretty e2
  pretty (OpRegion e1 r) = parens (pretty e1 <> p r)
    where p EOR = emptyDoc
          p (NextOp s e r') = space <> pretty s <+> pretty e <> p r'
  pretty (As v e) = pretty v <> pretty '@' <> pretty e
  pretty NoExpr = emptyDoc
  pretty (Let defs body) =
    vsep [pretty "let" <+> align (vsep $ map pretty defs), pretty body]
  pretty (While e1 e2) = nest 2 $ vsep [ pretty "while" <+> pretty e1, pretty e2 ]
  pretty (Loop e) = nest 2 $ vsep [ pretty "loop", pretty e ]
  pretty (Par es) = nest 2 $ vsep $ pretty "par" : map pretty es
  pretty (IfElse e1 e2 NoExpr) = nest 2 $ vsep [ pretty "if" <+> pretty e1
                                              , pretty e2 ]
  pretty (IfElse e1 e2 e3) = vsep [ nest 2 $ vsep [ pretty "if" <+> pretty e1
                                                  , pretty e2 ]
                                  , nest 2 $ vsep [ pretty "else"
                                                  , pretty e3 ] ]
  pretty (After e1 v e2) = pretty "after" <+> pretty e1 <+> pretty "," <+>
                           pretty v <+> pretty "<-" <+> pretty e2
  pretty (Assign v e) = pretty v <+> pretty "<-" <+> pretty e
  pretty (Wait vars) =
      pretty "wait" <+> hsep (punctuate comma $ map pretty vars)
  pretty (Constraint e t) = pretty e <+> pretty ':' <+> pretty t
  pretty (Seq e1 e2) = vsep [pretty e1, pretty e2]
  pretty Wildcard = pretty '_'
  pretty Break = pretty "break"
  pretty (Return e) = pretty "return" <> pretty e

instance Pretty Def where
  pretty (Def p e) = pretty p <+> pretty '=' <+> pretty e

instance Pretty Pat where
  pretty (PId s) = pretty s
  pretty (PLiteral l) = pretty l
  pretty PWildcard = pretty '_'
  pretty (PAs v p) = pretty v <> pretty '@' <> pretty p
  pretty (PCon c ps) = pretty c <+> hsep (map pretty ps)<|MERGE_RESOLUTION|>--- conflicted
+++ resolved
@@ -75,8 +75,6 @@
   where (lf, la) = collectTApp lhs
 collectTApp t = (t, [])
 
-<<<<<<< HEAD
-=======
 rewrite :: (Expr -> Expr) -> Expr -> Expr
 rewrite f (Apply e1 e2) = Apply (f e1) (f e2)
 rewrite f (OpRegion e r) = OpRegion (f e) (h r)
@@ -94,7 +92,6 @@
 rewrite f (Seq e1 e2) = Seq (f e1) (f e2)
 rewrite _ e = e
 
->>>>>>> 25fe544d
 instance Show Program where
   show (Program decls) = concatMap (\d -> show (pretty d) ++ "\n\n") decls
 
