--- conflicted
+++ resolved
@@ -21,18 +21,21 @@
 -- | An operator name (e.g., +, foo)
 type OperatorId = String
 
-<<<<<<< HEAD
+-- | A complete program: a list of declarations
 newtype Program = Program [Definition]
   deriving (Eq, Show)
 
+-- | A value definition
 data Definition
   = DefFn VarId [Bind] TypFn Expr
   | DefPat Bind Expr
   deriving (Eq, Show)
 
+-- | A name bound to a type
 data Bind = Bind BindPat [Typ]
   deriving (Eq, Show)
 
+{- | A pattern, e.g., @let Cons hd tl = x in ...@ -}
 data BindPat
   = BindWildcard
   | BindId VarId
@@ -42,9 +45,7 @@
   | BindCon DConId [Bind]
   deriving (Eq, Show)
 
-annBind :: Bind -> [Typ] -> Bind
-annBind (Bind p ts) ts' = Bind p (ts'++ts)
-
+-- | Function type annotation
 data TypFn
   = TypReturn TypAnn
   | TypProper TypAnn
@@ -54,6 +55,7 @@
 -- | TODO: type classes
 type TypAnn = Typ
 
+-- | A type definition
 data Typ
   = TCon TConId
   | TApp Typ Typ
@@ -62,6 +64,7 @@
   -- TODO type variables
   deriving (Eq, Show)
 
+-- | An expression
 data Expr
   = Id VarId
   | Lit Literal
@@ -85,11 +88,16 @@
   | Return Expr
   deriving (Eq, Show)
 
+{- | An operator region: a flat list of alternating expressions and operators
+that is initially parsed flat but will be restructured into a tree by
+the operator precedence parser.
+-}
 data OpRegion
   = NextOp OperatorId Expr OpRegion
   | EOR
   deriving (Eq, Show)
 
+-- | A literal
 data Literal
   = LitInt Integer
   | LitString String
@@ -97,119 +105,23 @@
   | LitChar Char
   | LitEvent
   deriving (Eq, Show)
-=======
--- | A complete program: a list of declarations
-data Program = Program [Declaration]
-
--- | Function type annotation
-data FnTyAnnotation = ReturnType Ty
-                    | CurriedType Ty
-
--- | A function declaration (FIXME: should just be a value definition)
-data Declaration = Function VarId [Bind] Expr FnTyAnnotation
-
--- | A name bound to a type
-data Bind = Bind VarId (Maybe Ty)
-          | TupBind [Bind] (Maybe Ty)
-
--- | A type definition
-data Ty = TCon TConId
-        | TApp Ty Ty
-        | TTuple [Ty]
-        | TArrow Ty Ty
-
--- | A literal
-data Lit = IntLit Integer
-         | StringLit String
-         | RatLit Rational
-         | CharLit Char
-         | EventLit
-
--- | An expression
-data Expr = Id VarId
-          | Literal Lit
-          | Apply Expr Expr
-          | OpRegion Expr OpRegion
-          | NoExpr
-          | Let [Def] Expr
-          | While Expr Expr
-          | Loop Expr
-          | Par [Expr]
-          | IfElse Expr Expr Expr
-          | After Expr Expr Expr
-          | Assign Expr Expr
-          | Constraint Expr Ty
-          | As VarId Expr
-          | Wait [Expr]
-          | New Expr
-          | Seq Expr Expr
-          | Wildcard
-          | Break
-          | Return Expr
-
-{- | An operator region: a flat list of alternating expressions and operators
-that is initially parsed flat but will be restructured into a tree by
-the operator precedence parser.
--}
-data OpRegion = EOR
-              | NextOp OperatorId Expr OpRegion
-
-{- | A definition line inside a @let@ block (FIXME: this should be
-   like a top-level definition)
--}
-data Def = Def Pat Expr
-
-{- | A pattern, e.g., @let Cons hd tl = x in ...@ -}
-data Pat = PId VarId
-         | PLiteral Lit
-         | PWildcard
-         | PAs VarId Pat
-         | PCon TConId [Pat]
->>>>>>> 65d2ce30
-
--- | TODO: document
+
+-- | Annotate 'Bind' with additional types
+annBind :: Bind -> [Typ] -> Bind
+annBind (Bind p ts) ts' = Bind p (ts'++ts)
+
+-- | Collect a curried application into the function and its list of arguments.
 collectTApp :: Typ -> (Typ, [Typ])
 collectTApp (TApp lhs rhs) = (lf, la ++ [rhs])
   where (lf, la) = collectTApp lhs
 collectTApp t = (t, [])
 
-<<<<<<< HEAD
 instance Pretty Program where
   pretty (Program _) = undefined
 
 instance Pretty Definition where
   pretty = undefined
     {-
-=======
--- | Apply an expression rewriter (FIXME: Isn't this an instance of functor?)
-rewrite :: (Expr -> Expr) -> Expr -> Expr
-rewrite f (Apply e1 e2) = Apply (f e1) (f e2)
-rewrite f (OpRegion e r) = OpRegion (f e) (h r)
-  where h EOR = EOR
-        h (NextOp op e' r') = NextOp op (f e') (h r')
-rewrite f (Let d b) = Let (map (\(Def p e) -> Def p (f e)) d) b
-rewrite f (While e1 e2) = While (f e1) (f e2)
-rewrite f (Loop e) = Loop (f e)
-rewrite f (Par e) = Par $ map f e
-rewrite f (IfElse e1 e2 e3) = IfElse (f e1) (f e2) (f e3)
-rewrite f (After e1 p e2) = After (f e1) p (f e2)
-rewrite f (Assign p e) = Assign p (f e)
-rewrite f (Constraint e t) = Constraint (f e) t
-rewrite f (As s e) = As s (f e)
-rewrite f (Seq e1 e2) = Seq (f e1) (f e2)
-rewrite _ e = e
-
-instance Show Program where
-  show (Program decls) = concatMap (\d -> show (pretty d) ++ "\n\n") decls
-
-instance Show Expr where
-  show e = show $ pretty e
-
-instance Show Def where
-  show d = show $ pretty d
-
-instance Pretty Declaration where
->>>>>>> 65d2ce30
   pretty (Function id formals body r) =
     let ret =
           (case r of
