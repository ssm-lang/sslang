--- conflicted
+++ resolved
@@ -290,11 +290,7 @@
    where
     prettyPatExprTup (p, e) = pretty p <+> pretty "=" <+> braces (pretty e)
   pretty (ListExpr es) = brackets $ hsep $ punctuate comma $ map pretty es
-<<<<<<< HEAD
-  pretty NoExpr = error "Unexpected NoExpr"
-=======
   pretty NoExpr        = error "Unexpected NoExpr"
->>>>>>> 27e0ae8b
 
 instance Pretty Literal where
   pretty (LitInt    i) = pretty i
