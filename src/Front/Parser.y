{
{-# OPTIONS_HADDOCK prune #-}
{- | Parser for sslang token stream.

To check for shift/reduce and reduce/reduce conflicts, generate parser manually:

> happy -i Parser.y -o /dev/null

Then check @Parser.info@.
-}
module Front.Parser
  ( parseProgram
  ) where

import Front.Scanner
import Front.Ast
import Front.Token
import Prettyprinter (pretty)
import Common.Compiler (Pass, Error(..), liftEither)
import Common.Identifiers (fromString)
import Data.Bifunctor (first)
}

%name parse
%error { parseError }
%lexer { lexerForHappy } { Token (_, TEOF) }
%monad { Alex }
%tokentype { Token }

%token
  'type'    { Token (_, TType) }
  'if'      { Token (_, TIf) }
  'else'    { Token (_, TElse) }
  'while'   { Token (_, TWhile) }
  'do'      { Token (_, TDo) }
  'par'     { Token (_, TPar) }
  'loop'    { Token (_, TLoop) }
  'let'     { Token (_, TLet) }
  'after'   { Token (_, TAfter) }
  'wait'    { Token (_, TWait) }
  'fun'     { Token (_, TFun) }
  'match'   { Token (_, TMatch) }
  'extern'  { Token (_, TExtern) }
  '='       { Token (_, TEq) }
  '<-'      { Token (_, TLarrow) }
  '->'      { Token (_, TRarrow) }
  '=>'      { Token (_, TDRarrow) }
  '|'       { Token (_, TBar) }
  '||'      { Token (_, TDBar) }
  ':'       { Token (_, TColon) }
  ';'       { Token (_, TSemicolon) }
  ','       { Token (_, TComma) }
  '_'       { Token (_, TUnderscore) }
  '@'       { Token (_, TAt) }
  '&'       { Token (_, TAmpersand) }
  '('       { Token (_, TLparen) }
  ')'       { Token (_, TRparen) }
  '{'       { Token (_, TLbrace) }
  '}'       { Token (_, TRbrace) }
  '['       { Token (_, TLbracket) }
  ']'       { Token (_, TRbracket) }
  int       { Token (_, TInteger $$) }
  string    { Token (_, TString $$) }
  op        { Token (_, TOp $$) }
  id        { Token (_, TId $$) }
  cblock    { Token (_, TCBlock $$) }
  cquote    { Token (_, TCQuote $$) }
  csym      { Token (_, TCSym $$) }

%left ';' -- Helps with if-then-else
%nonassoc NOELSE 'else'

%%
-- | Root node of sslang program parser.
program                               --> Program
  : topDefs                             { Program $1 }
  | '||' topDefs                        { Program $2 }
  | {- empty -}                         { Program [] }

{- | Top-level definitions.

They are separated with '||' rather than ';' because the latter somehow causes
shift-reduce conflicts.
-}
topDefs                               --> [TopDef]
  : topDef '||' topDefs                 { $1 : $3 }
  | topDef                              { [$1] }

-- | Top-level definition.
topDef                                --> TopDef
  : defLet                              { TopDef $1 }
  | defType                             { TopType $1 }
  | defCBlock                           { TopCDefs $1 }
  | defExtern                           { TopExtern $1 }

-- | Algebraic data type definition.
defType                               --> TypeDef
  : 'type' id ids '{' typeVariants '}'  { TypeDef { typeName = $2
                                                  , typeParams = $3
                                                  , typeVariants = $5
                                                  }
                                        }

-- | Top-level block of C definitions
defCBlock                             --> String
  : cblock                              { $1 }

defExtern
  : 'extern' id ':' typ                 { ExternDecl $2 $4 }

-- | List of pipe-separated variants.
typeVariants                          --> [TypeVariant]
  : typeVariant '|' typeVariants        { $1 : $3 }
  | typeVariant                         { [$1] }

-- | Variant of an algebraic data type.
typeVariant                           --> TypeVariant
  : id typs                             { VariantUnnamed $1 $2 }

-- | Mutually recursive block of let-definitions.
defLets                               --> [Definition]
  : defLet '||' defLets                 { $1 : $3 }
  | defLet                              { [$1] }

{- | Single let-definition.

We use 'categorizeDef' to figure out whether we are defining a function or a
variable.
-}
defLet                                --> Definition
  : pats typFn '=' '{' expr '}'         {% categorizeDef $1 $2 $5 }

-- | A list of juxtaposed pattersn.
pats                                  -->
  : pat pats                            { $1 : $2 }
  | {- empty -}                         { [] }

-- | Tuple patterns are comma-separated and can be type-annotated.
patTups                              --> [Pat]
  : patAnn ',' patTups                  { $1 : $3 }
  | patAnn                              { [$1] }

-- | Tuple pattern, which consist of a pattern and an optional type annotation.
patAnn                                --> Pat
  : patsApp ':' typ                     { PatAnn $3 $1 }
  | patsApp                             { $1 }

-- | Data constructor pattern with juxtaposed fields.
patsApp                               --> Pat
  : pats1                               { normalize id PatApp $1 }

-- | Non-empty list of juxtaposed patterns.
pats1                                 --> [Pat]
  : pat pats1                           { $1 : $2 }
  | pat                                 { [$1] }

-- | Root node of patterns, which cannot be type-annotated without parens.
pat                                   --> Pat
  : patPre                              { $1 }

-- | Prefix pattern operators.
patPre                                --> Pat
  : id '@' patPre                       { PatAs $1 $3 }
  | patAtom                             { $1 }

{- | Atomic patterns.

Note that a 1-ary tuple decays into regular pattern (i.e., pattern surrounded by
parens, with optional type annotation).
-}
patAtom                               --> Pat
  : '_'                                 { PatWildcard }
  | '(' patTups ')'                     { normalize id PatTup $2 }
  | '(' ')'                             { PatLit LitEvent }
  | int                                 { PatLit $ LitInt $1 }
  | id                                  { PatId $1 }

-- | List of type expressions.
typs                                  --> [Typ]
  : typPre typs                         { $1 : $2 }
  | {- empty -}                         { [] }

-- | Root node for single type expression.
typ                                   --> Typ
  : typIn                               { $1 }

-- | Infix type operators. Note that '->' is right-associative.
typIn                                 --> Typ
  : typApp '->' typIn                   { TArrow $1 $3 }
  | typApp                              { $1 }

-- | Type application by juxtaposition. Left-associative.
typApp                                --> Typ
  : typApp typPre                       { TApp $1 $2 }
  | typPre                              { $1 }

-- | Prefix type operators.
typPre                                --> Typ
  : '&' typPre                          { TApp (TCon $ fromString "&") $2 }
  | typAtom                             { $1 }

{- | Atomic type expressions.

Note that a 1-ary tuple type decays into regular type (which happens when you
parenthesize a type expression).
-}
typAtom                               --> Typ
  : id                                  { TCon $1 }
  | '(' typTups ')'                     { normalize id TTuple $2 }
  | '[' typ ']'                         { TApp (TCon $ fromString "[]") $2 }
  | '(' ')'                             { TCon $ fromString "()" }

-- | Type annotation for (potentially) functions.
typFn                                 --> TypFn
  : '->' typ                            { TypReturn $2 }
  | ':' typ                             { TypProper $2 }
  | {- nothing -}                       { TypNone }

-- | Tuple types are comma-separated.
typTups                               --> [Typ]
  : typ ',' typTups                     { $1 : $3 }
  | typ                                 { [$1] }

-- | Root node for expressions.
expr                                  --> Expr
  : exprSeq                             { $1 }

{- | Sequenced expressions.

Note that the semantics of 'Seq' are fully associative, so it shouldn't really
matter how we assemble that tree as long as the leaves are correctly ordered.
Here it happens to be right-associative.
-}
exprSeq                               --> Expr
  : exprStm ';' exprSeq                 { Seq $1 $3 }
  | 'let' '{' defLets '}' ';' exprSeq   { Let $3 $6 }
  | exprStm                             { $1 }

{- | Expressions that resemble some kind of statement.

This rule exists because it ensures that type annotations are at a higher
precedence than these statements (for which it makes little sense to type
annotate). Yet this rule is not self-referential because we want to discourage
arbitrary combination of these syntactic constructs, e.g., no @a <- b <- c@
business.
-}
exprStm                               --> Expr
  : exprAnn '<-' '{' exprAnn '}'        { Assign $1 $4 }
  | 'after' exprAnn ',' exprAnn '<-' '{' exprAnn '}'
                                        { After $2 $4 $7 }
  | exprAnn                             { $1 }

-- | Expressions with type annotations.
exprAnn                               --> Expr
  : exprAnn ':' typ                     { Constraint $1 $3 }
  | exprOp                              { $1 }

-- | Expressions with operators, whose precedence is not known a priori.
exprOp                                --> Expr
  : exprBlk exprOpRegion                { OpRegion $1 $2 }
  | exprBlk                             { $1 }

-- | Expressions with operators are parsed as flat lists.
exprOpRegion                          --> OpRegion
  : op exprBlk exprOpRegion             { NextOp $1 $2 $3 }
  | op exprBlk                          { NextOp $1 $2 EOR }

{- | Expressions that consist of blocks of other expressions.

While these have statement-like semantics, they are at such a low precedence
because they syntactically resemble juxtaposed alphanumeric tokens. Yet they are
at higher precedence than regular application because something like 'f if ...'
looks confusing.

Note that do-blocks appear here as an alternative to parenthesizing expressions,
which the scanner can exploit to insert implicit braces and semicolons.
-}
exprBlk                               --> Expr
  : 'loop' '{' expr '}'                 { Loop $3 }
  | 'wait' '{' exprPar '}'              { Wait $3 }
  | 'par' '{' exprPar '}'               { Par $3 }
  | 'if' exprOp '{' expr '}' exprElse   { IfElse $2 $4 $6 }
  | 'while' exprOp '{' expr '}'         { While $2 $4 }
  | 'fun' pats '{' expr '}'             { Lambda $2 $4 }
  | 'match' exprOp '{' matchArms '}'    { Match $2 $4 }
  | csym '(' ')'                        { CCall $1 [] }
  | csym '(' exprTups ')'               { CCall $1 $3 }
  | exprApp                             { $1 }

-- | Arms of a pattern match.
matchArms                             --> [(Pat, Expr)]
  : matchArm '|' matchArms              { $1 : $3 }
  | matchArm                            { [$1] }

-- | Each individual arm of a pattern match.
matchArm                              --> (Pat, Expr)
  : patAnn '=' '{' expr '}'             { ($1, $4) }

-- | Optional trailing 'else' branch to 'if' statement.
exprElse                              --> Expr
  : 'else' '{' expr '}'                 { $3 }
  | {- empty -} %prec NOELSE            { NoExpr }

-- | Expressions with application by juxtaposition.
exprApp                               --> Expr
  : exprApp exprAtom                    { Apply $1 $2 }
  | exprAtom                            { $1 }

-- | Atomic expressions.
exprAtom
  : int                                 { Lit (LitInt $1) }
  | string                              { Lit (LitString $1) }
  | cquote                              { CQuote $1 }
  | id                                  { Id $1 }
  | '(' expr ')'                        { $2 }
  | '(' ')'                             { Lit LitEvent }
<<<<<<< HEAD
  | '[' exprList ']'                    { ListExpr $2 }

-- | List Expression.
exprList
  :list                                           { $1 }
  | {- empty list -}                               { [] }

list
  :exprAtom                                 { [$1] }
  | exprAtom ',' list                       { $1 : $3 }
=======
  | '(' expr ',' exprTups ')'           { Tuple ($2 : $4)  }
>>>>>>> 42fa6f9e

-- | Pipe-separated expressions, for parallel composition.
exprPar                               --> [Expr]
  : expr '||' exprPar                   { $1 : $3 }
  | expr                                { [$1] }

-- | Commas have the lowest precedence.
exprTups                             --> [Expr]
  : expr ',' exprTups                   { $1 : $3  }
  | expr                                { [$1] }

-- | A list of juxtaposed identifiers.
ids                                   --> [Identifier]
  : id ids                              { $1 : $2 }
  | {- empty -}                         { [] }
{
-- | What to do upon encountering parse error.
parseError :: Token -> Alex a
parseError t = syntaxErr $ "at " ++ show t

-- | Parse a 'String' and yield a 'Program'.
parseProgram :: String -> Pass Program
parseProgram = liftEither . first liftErr . flip runAlex parse

{- | List combinator for singleton vs other lists.

Useful for distinguishing between parentheses vs tuple lists.
-}
normalize :: (a -> b) -> ([a] -> b) -> [a] -> b
normalize f _ [x] = f x
normalize _ f xs = f xs

{- | Categorize the contents of a let-definition.

- Anything of the form @a : T = ...@ is treated as a pattern definition.
- Anything of the form @pat = ...@ is treated as a pattern definition.
- Anything of the form @id [pats..] [:T|->T] = ...@ is treated as a function
  definition.
- Nothing else is considered well-formed.
-}
categorizeDef :: [Pat] -> TypFn -> Expr -> Alex Definition
categorizeDef [pat]          (TypProper typ) = return . DefPat (PatAnn typ pat)
categorizeDef [pat]          TypNone         = return . DefPat pat
categorizeDef (PatId f:args) fAnn            = return . DefFn f args fAnn
categorizeDef (_:_)          _               =
  const $ syntaxErr "function definition cannot begin with non-var pattern"
categorizeDef []             _               =
  const $ syntaxErr "empty pattern list"
}<|MERGE_RESOLUTION|>--- conflicted
+++ resolved
@@ -314,8 +314,8 @@
   | id                                  { Id $1 }
   | '(' expr ')'                        { $2 }
   | '(' ')'                             { Lit LitEvent }
-<<<<<<< HEAD
   | '[' exprList ']'                    { ListExpr $2 }
+  | '(' expr ',' exprTups ')'           { Tuple ($2 : $4)  }
 
 -- | List Expression.
 exprList
@@ -325,9 +325,6 @@
 list
   :exprAtom                                 { [$1] }
   | exprAtom ',' list                       { $1 : $3 }
-=======
-  | '(' expr ',' exprTups ')'           { Tuple ($2 : $4)  }
->>>>>>> 42fa6f9e
 
 -- | Pipe-separated expressions, for parallel composition.
 exprPar                               --> [Expr]
