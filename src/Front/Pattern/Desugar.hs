{-# LANGUAGE DerivingVia #-}
{-# LANGUAGE OverloadedStrings #-}

module Front.Pattern.Desugar where

import           Common.Compiler                ( Error(..)
                                                , MonadError(..)
                                                , Pass(..)
                                                , fromString
                                                )
import           Common.Identifiers             ( Identifier(..)
                                                , isCons
                                                )
import           Control.Monad                  ( replicateM )
import           Control.Monad.State.Lazy       ( MonadState
                                                , StateT(..)
                                                , evalStateT
                                                , gets
                                                , modify
                                                )
import           Data.Bifunctor                 ( first )
import qualified Data.Map                      as M
import           Data.Maybe                     ( mapMaybe )
import qualified Data.Set                      as S
import qualified Front.Ast                     as A
import           Front.Pattern.Common           ( CInfo(..)
                                                , TInfo(..)
                                                , buildConsMap
                                                , buildTypeMap
                                                )

type Equation = ([A.Pat], A.Expr)
type Arm = (A.Pat, A.Expr)

data DesugarCtx = DesugarCtx
  { typeMap   :: M.Map Identifier TInfo
  , consMap   :: M.Map Identifier CInfo
  , anonCount :: Int
  }

newtype DesugarFn a = DesugarFn (StateT DesugarCtx Pass a)
  deriving Functor                      via (StateT DesugarCtx Pass)
  deriving Applicative                  via (StateT DesugarCtx Pass)
  deriving Monad                        via (StateT DesugarCtx Pass)
  deriving MonadFail                    via (StateT DesugarCtx Pass)
  deriving (MonadError Error)  via (StateT DesugarCtx Pass)
  deriving (MonadState DesugarCtx)     via (StateT DesugarCtx Pass)

runDesugarFn :: DesugarFn a -> DesugarCtx -> Pass a
runDesugarFn (DesugarFn m) = evalStateT m

freshVar :: DesugarFn Identifier
freshVar = do
  currCount <- gets anonCount
  modify $ \ctx -> ctx { anonCount = anonCount ctx + 1 }
  return $ fromString ("__pat_anon" ++ show currCount)

buildCtx :: [A.TypeDef] -> DesugarCtx
buildCtx tds = DesugarCtx { typeMap   = buildTypeMap tds
                          , consMap   = buildConsMap tds
                          , anonCount = 0
                          }


desugarProgram :: A.Program -> Pass A.Program
desugarProgram (A.Program defs) = runDesugarFn
  (A.Program <$> desugarTopDefs defs)
  ctx
 where
  tds = mapMaybe A.getTopTypeDef defs
  ctx = buildCtx tds

desugarTopDefs :: [A.TopDef] -> DesugarFn [A.TopDef]
desugarTopDefs = mapM desugarTopDef
 where
  desugarTopDef (A.TopDef d) = A.TopDef <$> desugarDef d
  desugarTopDef d            = return d

desugarDefs :: [A.Definition] -> DesugarFn [A.Definition]
desugarDefs = mapM desugarDef

-- WARN: only body is desugared
desugarDef :: A.Definition -> DesugarFn A.Definition
desugarDef (A.DefFn i ps t e) = A.DefFn i ps t <$> desugarExpr e
desugarDef (A.DefPat p e    ) = A.DefPat p <$> desugarExpr e

desugarExprs :: [A.Expr] -> DesugarFn [A.Expr]
desugarExprs = mapM desugarExpr

desugarExpr :: A.Expr -> DesugarFn A.Expr
<<<<<<< HEAD
desugarExpr e@(A.Id  _       ) = return e
desugarExpr e@(A.Lit _       ) = return e
desugarExpr (A.ListExpr es       ) =  A.ListExpr <$> mapM desugarExpr es
=======
desugarExpr e@(A.Id       _  ) = return e
desugarExpr e@(A.Lit      _  ) = return e
desugarExpr (  A.ListExpr es ) = A.ListExpr <$> mapM desugarExpr es
>>>>>>> 27e0ae8b
desugarExpr (  A.Apply  e1 e2) = A.Apply <$> desugarExpr e1 <*> desugarExpr e2
desugarExpr (  A.Lambda ps e ) = A.Lambda ps <$> desugarExpr e -- WARN: patterns here are not checked
desugarExpr (A.OpRegion e opRegion) =
  A.OpRegion <$> desugarExpr e <*> desugarOpRegion opRegion
desugarExpr A.NoExpr        = return A.NoExpr
desugarExpr (A.Let   ds e ) = A.Let <$> desugarDefs ds <*> desugarExpr e
desugarExpr (A.While e1 e2) = A.While <$> desugarExpr e1 <*> desugarExpr e2
desugarExpr (A.Loop e     ) = A.Loop <$> desugarExpr e
desugarExpr (A.Par  es    ) = A.Par <$> desugarExprs es
desugarExpr (A.IfElse e1 e2 e3) =
  A.IfElse <$> desugarExpr e1 <*> desugarExpr e2 <*> desugarExpr e3
desugarExpr (A.After e1 e2 e3) =
  A.After <$> desugarExpr e1 <*> desugarExpr e2 <*> desugarExpr e3
desugarExpr (A.Assign e1 e2) = A.Assign <$> desugarExpr e1 <*> desugarExpr e2
desugarExpr (A.Constraint e typann) =
  A.Constraint <$> desugarExpr e <*> return typann
desugarExpr (A.Wait es  )    = A.Wait <$> desugarExprs es
desugarExpr (A.Seq e1 e2)    = A.Seq <$> desugarExpr e1 <*> desugarExpr e2
desugarExpr A.Break          = return A.Break
desugarExpr (A.Match e arms) = do -- INFO: the only important one
  arms' <- mapM
    (\(p, body) -> do
      body' <- desugarExpr body
      return (p, body')
    )
    arms
  let armsForDesugar = map (first (: [])) arms'
  case e of
    A.Id v -> desugarMatch [v] armsForDesugar A.NoExpr
    _      -> do
      v <- freshVar
      singleLet v e <$> desugarMatch [v] armsForDesugar A.NoExpr -- INFO: for now, default expression is NoExpr
desugarExpr e@(A.CQuote _  ) = return e
desugarExpr (  A.CCall s es) = A.CCall s <$> mapM desugarExpr es

desugarOpRegion :: A.OpRegion -> DesugarFn A.OpRegion
desugarOpRegion (A.NextOp i e opRegion) =
  A.NextOp i <$> desugarExpr e <*> desugarOpRegion opRegion
desugarOpRegion A.EOR = return A.EOR

desugarMatch :: [Identifier] -> [Equation] -> A.Expr -> DesugarFn A.Expr
desugarMatch [] [] def = case def of
  A.NoExpr -> throwInexhaustionError -- INFO: for now, can't handle inexhaustive patterns
  _        -> return def
desugarMatch []         (([], e) : _) _   = return e
desugarMatch []         _             _   = throwDesugarError
desugarMatch us@(_ : _) qs            def = do
  -- qs' <- desugarMatchAsAnn us qs >>= desugarMatchWild >>= desugarMatchIdCons
  qs' <- desugarMatchAsAnn us qs >>= desugarMatchIdCons
  foldrM (desugarMatchGen us) def (partitionEqs qs')

desugarMatchGen :: [Identifier] -> [Equation] -> A.Expr -> DesugarFn A.Expr
desugarMatchGen us qs def | isVarEq (head qs)  = desugarMatchVar us qs def
                          | isConsEq (head qs) = desugarMatchCons us qs def
                          | isLitEq (head qs)  = desugarMatchLit us qs def
                          | isTupEq (head qs)  = desugarMatchTup us qs def
                          | isWildEq (head qs) = desugarMatchWild us qs def
                          | otherwise          = error "can't happen"
 where
  isWildEq (ps, _) = case head ps of
    A.PatWildcard -> True
    _             -> False
  isVarEq (ps, _) = case head ps of
    A.PatId _ -> True
    _         -> False
  isConsEq (ps, _) = case head ps of
    A.PatApp _ -> True
    _          -> False
  isLitEq (ps, _) = case head ps of
    A.PatLit _ -> True
    _          -> False
  isTupEq (ps, _) = case head ps of
    A.PatTup _ -> True
    _          -> False

desugarMatchVar :: [Identifier] -> [Equation] -> A.Expr -> DesugarFn A.Expr
desugarMatchVar [] _ _ = error "can't happen"
desugarMatchVar (u : us) qs def =
  desugarMatch us [ (ps, singleAlias v u e) | (A.PatId v : ps, e) <- qs ] def -- INFO: is this v, u order correct?

{-
To make life easier: transform PatWildcard into variable PatId
-}
desugarMatchWild :: [Identifier] -> [Equation] -> A.Expr -> DesugarFn A.Expr
desugarMatchWild [] _ _ = error "can't happen"
desugarMatchWild (_ : us) qs def =
  desugarMatch us [ (ps, e) | (_ : ps, e) <- qs ] def

-- desugarMatchWild :: [Equation] -> DesugarFn [Equation]
-- desugarMatchWild = mapM desugar
--  where
--   desugar (A.PatWildcard : rs, v) = do
--     i <- freshVar
--     return (A.PatId i : rs, v)
--   desugar eq = return eq

{-
Assume only having PatApp
-}
desugarMatchCons :: [Identifier] -> [Equation] -> A.Expr -> DesugarFn A.Expr
desugarMatchCons (u : us) qs def = do
  cs   <- getConstructors . getCon . head $ qs
  arms <- sequence [ desugarArm c (choose c) | c <- S.toList cs ]
  return $ A.Match (A.Id u) arms
 where
  getCon ((A.PatApp (A.PatId i : _)) : _, _) = i
  getCon _ = error "can't happen"
  choose c = [ q | q <- qs, getCon q == c ]
  desugarArm c qs' = do
    k    <- getArity c
    us'  <- replicateM k freshVar
    body <- desugarMatch
      (us' ++ us)
      [ (ps' ++ ps, e) | (A.PatApp ((A.PatId _) : ps') : ps, e) <- qs' ]
      def
    if k == 0
      then return (A.PatId c, body)
      else return (A.PatApp (A.PatId c : map A.PatId us'), body)
desugarMatchCons _ _ _ = error "can't happen"

{-
Simple pass for PatLit; no special desugaring
(Assuming that the patterns are exhaustive)
-}
desugarMatchLit :: [Identifier] -> [Equation] -> A.Expr -> DesugarFn A.Expr
desugarMatchLit (u : us) qs def = do
  arms <- sequence [ desugarArm p ps e | (p : ps, e) <- qs ]
  let arms' = arms ++ [(A.PatWildcard, def)] -- WARN: assuming that PatLit is never exhaustive, adding a default case
  return $ A.Match (A.Id u) arms'
 where
  desugarArm p ps e = do
    body <- desugarMatch us [(ps, e)] def
    return (p, body)
desugarMatchLit _ _ _ = error "can't happen"

{-
Similar to PatApp, but with only one kind of constructor
-}
desugarMatchTup :: [Identifier] -> [Equation] -> A.Expr -> DesugarFn A.Expr
desugarMatchTup (u : us) qs@((A.PatTup rs : _, _) : _) def = do
  arm <- desugarArm
  return $ A.Match (A.Id u) [arm]
 where
  desugarArm = do
    let k = length rs
    us'  <- replicateM k freshVar
    body <- desugarMatch (us' ++ us)
                         [ (ps' ++ ps, e) | (A.PatTup ps' : ps, e) <- qs ]
                         def
    return (A.PatTup $ map A.PatId us', body)
desugarMatchTup _ _ _ = error "can't happen"

{-
To make life easier: transform constructor PatId into PatApp [PatId]
-}
desugarMatchIdCons :: [Equation] -> DesugarFn [Equation]
desugarMatchIdCons []       = return []
desugarMatchIdCons (x : xs) = do
  xs' <- desugarMatchIdCons xs
  let x' = desugar x
  return (x' : xs')
 where
  desugar eq@(A.PatId i : rs, v) =
    if isCons i then (A.PatApp [A.PatId i] : rs, v) else eq
  desugar eq = eq


{-
Desugar PatAs and PatAnn into its actual pattern,
and propagate the 'as' or 'ann' part using let-bindings in the body
-}
desugarMatchAsAnn :: [Identifier] -> [Equation] -> DesugarFn [Equation]
desugarMatchAsAnn us@(u : _) (x : xs) = do
  xs' <- desugarMatchAsAnn us xs
  return (desugar x : xs')
 where
  desugar ((A.PatAs i r) : rs, v) = desugar (r : rs, singleAlias i u v)
  desugar ((A.PatAnn t r) : rs, v) =
    desugar (r : rs, singleAliasWithTyp u u t v)
  desugar eq = eq
desugarMatchAsAnn _ _ = return []

partitionEqs :: [Equation] -> [[Equation]]
partitionEqs []  = []
partitionEqs [x] = [[x]]
partitionEqs (x : x' : xs) | sameGroup x x' = tack x (partitionEqs (x' : xs))
                           | otherwise      = [x] : partitionEqs (x' : xs)
 where
  tack y yss = (y : head yss) : tail yss
  sameGroup (ys, _) (ys', _) = case (head ys, head ys') of
    (A.PatId  _, A.PatId _ ) -> True
    (A.PatApp _, A.PatApp _) -> True
    (A.PatLit _, A.PatLit _) -> True
    (A.PatTup _, A.PatTup _) -> True
    _                        -> False

substId :: Identifier -> Identifier -> A.Expr -> A.Expr
substId old new = substExpr
 where
  -- shadowPat (A.PatWildcard) = False
  -- shadowPat (A.PatId i) = old == i
  -- shadowPat (A.PatLit _) = False
  -- shadowPat (A.PatAs i p) = old == i || shadowPat p
  -- shadowPat (A.PatTup ps) = any shadowPat ps
  -- shadowPat (A.PatApp ((A.PatId _):ps)) = any shadowPat ps
  -- shadowPat (A.PatApp _) = error "can't happen"
  -- shadowPat (A.PatAnn _ p) = shadowPat p
  substOpRegion (A.NextOp i e opRegion) = A.NextOp
    (if i == old then new else old)
    (substExpr e)
    (substOpRegion opRegion)
  substOpRegion A.EOR = A.EOR
  substExpr e@(A.Id       i  ) = if i == old then A.Id new else e
  substExpr e@(A.Lit      _  ) = e
  substExpr (  A.ListExpr es ) = A.ListExpr $ map substExpr es
  substExpr (  A.Apply  e1 e2) = A.Apply (substExpr e1) (substExpr e2)
  substExpr (  A.Lambda ps e ) = A.Lambda ps (substExpr e)
  substExpr (A.OpRegion e opRegion) =
    A.OpRegion (substExpr e) (substOpRegion opRegion)
  substExpr A.NoExpr = A.NoExpr
  substExpr (A.Let ds e) =
    -- let shadowed [] = False
    --     shadowed (x:xs) = isDefining x || shadowed xs
    --     isDefining (A.DefFn i _ _ _) = i == old
    --     isDefining (A.DefPat _ _) = undefined
    let substDef (A.DefFn i ps typfn body) =
          A.DefFn i ps typfn (substExpr body)
        substDef (A.DefPat ps body) = A.DefPat ps (substExpr body)
    -- in  if shadowed ds then A.Let ([undefined{-substDef d-} | d <- ds]) (substExpr e)
    --                    else undefined
    in  A.Let (map substDef ds) (substExpr e)
  substExpr (A.While e1 e2) = A.While (substExpr e1) (substExpr e2)
  substExpr (A.Loop e     ) = A.Loop (substExpr e)
  substExpr (A.Par  es    ) = A.Par (map substExpr es)
  substExpr (A.IfElse e1 e2 e3) =
    A.IfElse (substExpr e1) (substExpr e2) (substExpr e3)
  substExpr (A.After e1 e2 e3) =
    A.After (substExpr e1) (substExpr e2) (substExpr e3)
  substExpr (A.Assign     e1 e2    ) = A.Assign (substExpr e1) (substExpr e2)
  substExpr (A.Constraint e  typann) = A.Constraint (substExpr e) typann
  substExpr (A.Wait es             ) = A.Wait (map substExpr es)
  substExpr (A.Seq e1 e2           ) = A.Seq (substExpr e1) (substExpr e2)
  substExpr A.Break                  = A.Break
  substExpr (A.Match e arms) =
    let substArm (p, body) = (p, substExpr body)
    in  A.Match (substExpr e) (map substArm arms)
  substExpr e@(A.CQuote _  ) = e
  substExpr (  A.CCall s es) = A.CCall s $ map substExpr es
  substExpr (A.ListExpr es) = A.ListExpr $ map substExpr es

singleLet :: Identifier -> A.Expr -> A.Expr -> A.Expr
singleLet i e = A.Let [A.DefFn i [] A.TypNone e]

singleAlias :: Identifier -> Identifier -> A.Expr -> A.Expr
singleAlias alias i = A.Let [A.DefFn alias [] A.TypNone (A.Id i)]

singleAliasWithTyp :: Identifier -> Identifier -> A.Typ -> A.Expr -> A.Expr
singleAliasWithTyp alias i t =
  A.Let [A.DefFn alias [] (A.TypProper t) (A.Id i)]

getConstructors :: Identifier -> DesugarFn (S.Set Identifier)
getConstructors i = do
  c <- getCInfo i
  t <- getTInfo (cType c)
  return $ tCSet t

getArity :: Identifier -> DesugarFn Int
getArity i = do
  c <- getCInfo i
  return $ cArity c

getCInfo :: Identifier -> DesugarFn CInfo
getCInfo i = do
  cm <- gets $ M.lookup i . consMap
  maybe throwDesugarError return cm

getTInfo :: Identifier -> DesugarFn TInfo
getTInfo i = do
  tm <- gets $ M.lookup i . typeMap
  maybe throwDesugarError return tm

foldrM :: Monad m => (a -> b -> m b) -> b -> [a] -> m b
foldrM _ d []       = return d
foldrM f d (x : xs) = f x =<< foldrM f d xs

throwDesugarError :: DesugarFn a
throwDesugarError = throwError $ PatternError "Can't desugar pattern match"

throwInexhaustionError :: DesugarFn a
throwInexhaustionError =
  throwError $ PatternError "Can't desugar inexhaustive pattern match"<|MERGE_RESOLUTION|>--- conflicted
+++ resolved
@@ -88,15 +88,9 @@
 desugarExprs = mapM desugarExpr
 
 desugarExpr :: A.Expr -> DesugarFn A.Expr
-<<<<<<< HEAD
-desugarExpr e@(A.Id  _       ) = return e
-desugarExpr e@(A.Lit _       ) = return e
-desugarExpr (A.ListExpr es       ) =  A.ListExpr <$> mapM desugarExpr es
-=======
 desugarExpr e@(A.Id       _  ) = return e
 desugarExpr e@(A.Lit      _  ) = return e
 desugarExpr (  A.ListExpr es ) = A.ListExpr <$> mapM desugarExpr es
->>>>>>> 27e0ae8b
 desugarExpr (  A.Apply  e1 e2) = A.Apply <$> desugarExpr e1 <*> desugarExpr e2
 desugarExpr (  A.Lambda ps e ) = A.Lambda ps <$> desugarExpr e -- WARN: patterns here are not checked
 desugarExpr (A.OpRegion e opRegion) =
