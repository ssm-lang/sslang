--- conflicted
+++ resolved
@@ -1,5 +1 @@
-<<<<<<< HEAD
-TypeError (ErrorMsg "Ill-typed expression. Expected Type -> [FlexVar _t89,Type -> [Type & [Type Int32 []],Type () []]], but got Type -> [FlexVar _t89,Type -> [Type & [Type Int32 []],Type -> [Type & [Type Int32 []],Type () []]]]")
-=======
-TypeError (ErrorMsg "Ill-typed expression. Expected Type -> [FlexVar 't74,Type -> [Type & [Type Int32 []],Type () []]], but got Type -> [FlexVar 't74,Type -> [Type & [Type Int32 []],Type -> [Type & [Type Int32 []],Type () []]]]")
->>>>>>> 70a6b7c2
+TypeError (ErrorMsg "Ill-typed expression. Expected Type -> [FlexVar 't90,Type -> [Type & [Type Int32 []],Type () []]], but got Type -> [FlexVar 't90,Type -> [Type & [Type Int32 []],Type -> [Type & [Type Int32 []],Type () []]]]")